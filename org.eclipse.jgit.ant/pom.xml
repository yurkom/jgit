<?xml version="1.0" encoding="UTF-8"?>
<!--
  Copyright (C) 2011, Ketan Padegaonkar <KetanPadegaonkar@gmail.com> and others

  This program and the accompanying materials are made available under the
  terms of the Eclipse Distribution License v. 1.0 which is available at
  http://www.eclipse.org/org/documents/edl-v10.php.

  SPDX-License-Identifier: BSD-3-Clause
-->
<project xmlns="http://maven.apache.org/POM/4.0.0" xmlns:xsi="http://www.w3.org/2001/XMLSchema-instance"
	xsi:schemaLocation="http://maven.apache.org/POM/4.0.0 http://maven.apache.org/maven-v4_0_0.xsd">
	<modelVersion>4.0.0</modelVersion>

  <parent>
    <groupId>org.eclipse.jgit</groupId>
    <artifactId>org.eclipse.jgit-parent</artifactId>
    <version>6.0.0-SNAPSHOT</version>
  </parent>

  <artifactId>org.eclipse.jgit.ant</artifactId>
  <name>JGit - Ant Tasks</name>

  <description>Ant based user interface for Git</description>

  <properties>
    <translate-qualifier />
    <source-bundle-manifest>${project.build.directory}/META-INF/SOURCE-MANIFEST.MF</source-bundle-manifest>
  </properties>

  <dependencies>
    <dependency>
      <groupId>org.eclipse.jgit</groupId>
      <artifactId>org.eclipse.jgit</artifactId>
      <version>${project.version}</version>
    </dependency>

    <dependency>
      <groupId>org.apache.ant</groupId>
      <artifactId>ant</artifactId>
<<<<<<< HEAD
      <version>1.10.8</version>
=======
      <version>1.10.11</version>
>>>>>>> a3a8de31
    </dependency>
  </dependencies>

  <build>
    <sourceDirectory>src/</sourceDirectory>

	<resources>
      <resource>
        <directory>.</directory>
          <includes>
            <include>plugin.properties</include>
            <include>about.html</include>
          </includes>
      </resource>
      <resource>
        <directory>resources/</directory>
      </resource>
    </resources>

    <plugins>
      <plugin>
        <groupId>org.apache.maven.plugins</groupId>
        <artifactId>maven-antrun-plugin</artifactId>
        <executions>
          <execution>
            <id>translate-source-qualifier</id>
            <phase>generate-resources</phase>
            <configuration>
              <target>
                <copy file="META-INF/SOURCE-MANIFEST.MF" tofile="${source-bundle-manifest}" overwrite="true"/>
                <replace file="${source-bundle-manifest}">
                  <replacefilter token=".qualifier" value=".${maven.build.timestamp}"/>
                </replace>
              </target>
            </configuration>
            <goals>
              <goal>run</goal>
            </goals>
          </execution>
        </executions>
      </plugin>

      <plugin>
        <groupId>org.apache.maven.plugins</groupId>
        <artifactId>maven-source-plugin</artifactId>
        <inherited>true</inherited>
        <executions>
          <execution>
            <id>attach-sources</id>
            <phase>process-classes</phase>
            <goals>
              <goal>jar</goal>
            </goals>
            <configuration>
              <archive>
                <manifestFile>${source-bundle-manifest}</manifestFile>
              </archive>
            </configuration>
          </execution>
        </executions>
      </plugin>

      <plugin>
        <artifactId>maven-jar-plugin</artifactId>
        <configuration>
          <archive>
            <manifestFile>${bundle-manifest}</manifestFile>
          </archive>
        </configuration>
      </plugin>

      <plugin>
          <groupId>com.github.siom79.japicmp</groupId>
          <artifactId>japicmp-maven-plugin</artifactId>
          <version>${japicmp-version}</version>
          <configuration>
              <oldVersion>
                  <dependency>
                      <groupId>${project.groupId}</groupId>
                      <artifactId>${project.artifactId}</artifactId>
                      <version>${jgit-last-release-version}</version>
                  </dependency>
              </oldVersion>
              <newVersion>
                  <file>
                      <path>${project.build.directory}/${project.artifactId}-${project.version}.jar</path>
                  </file>
              </newVersion>
              <parameter>
                  <onlyModified>true</onlyModified>
                  <includes>
                      <include>org.eclipse.jgit.*</include>
                  </includes>
                  <accessModifier>public</accessModifier>
                  <breakBuildOnModifications>false</breakBuildOnModifications>
                  <breakBuildOnBinaryIncompatibleModifications>false</breakBuildOnBinaryIncompatibleModifications>
                  <onlyBinaryIncompatible>false</onlyBinaryIncompatible>
                  <includeSynthetic>false</includeSynthetic>
                  <ignoreMissingClasses>false</ignoreMissingClasses>
                  <skipPomModules>true</skipPomModules>
              </parameter>
              <skip>false</skip>
          </configuration>
          <executions>
            <execution>
             <phase>verify</phase>
             <goals>
               <goal>cmp</goal>
             </goals>
          </execution>
        </executions>
      </plugin>
    </plugins>
  </build>

  <reporting>
    <plugins>
      <plugin>
          <groupId>com.github.siom79.japicmp</groupId>
          <artifactId>japicmp-maven-plugin</artifactId>
          <version>${japicmp-version}</version>
          <reportSets>
              <reportSet>
                  <reports>
                      <report>cmp-report</report>
                  </reports>
              </reportSet>
          </reportSets>
          <configuration>
              <oldVersion>
                  <dependency>
                      <groupId>${project.groupId}</groupId>
                      <artifactId>${project.artifactId}</artifactId>
                      <version>${jgit-last-release-version}</version>
                  </dependency>
              </oldVersion>
              <newVersion>
                  <file>
                      <path>${project.build.directory}/${project.artifactId}-${project.version}.jar</path>
                  </file>
              </newVersion>
              <parameter>
                  <onlyModified>true</onlyModified>
                  <includes>
                      <include>org.eclipse.jgit.*</include>
                  </includes>
                  <accessModifier>public</accessModifier>
                  <breakBuildOnModifications>false</breakBuildOnModifications>
                  <breakBuildOnBinaryIncompatibleModifications>false</breakBuildOnBinaryIncompatibleModifications>
                  <onlyBinaryIncompatible>false</onlyBinaryIncompatible>
                  <includeSynthetic>false</includeSynthetic>
                  <ignoreMissingClasses>false</ignoreMissingClasses>
                  <skipPomModules>true</skipPomModules>
              </parameter>
              <skip>false</skip>
          </configuration>
      </plugin>
    </plugins>
  </reporting>
</project><|MERGE_RESOLUTION|>--- conflicted
+++ resolved
@@ -38,11 +38,7 @@
     <dependency>
       <groupId>org.apache.ant</groupId>
       <artifactId>ant</artifactId>
-<<<<<<< HEAD
-      <version>1.10.8</version>
-=======
       <version>1.10.11</version>
->>>>>>> a3a8de31
     </dependency>
   </dependencies>
 
