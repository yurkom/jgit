<?xml version="1.0" encoding="UTF-8"?>
<feature
      id="org.eclipse.jgit.ssh.jsch"
      label="%featureName"
<<<<<<< HEAD
      version="5.13.1.qualifier"
=======
      version="6.0.0.qualifier"
>>>>>>> a19494b7
      provider-name="%providerName">

   <description url="http://www.eclipse.org/jgit/">
      %description
   </description>

   <copyright>
      %copyright
   </copyright>

   <license url="%licenseURL">
      %license
   </license>

   <url>
      <update label="%updateSiteName" url="https://download.eclipse.org/egit/updates"/>
      <discovery label="%updateSiteName" url="https://download.eclipse.org/egit/updates"/>
   </url>

   <requires>
<<<<<<< HEAD
      <import plugin="org.eclipse.jgit" version="5.13.1" match="equivalent"/>
=======
      <import plugin="org.eclipse.jgit" version="6.0.0" match="equivalent"/>
>>>>>>> a19494b7
   </requires>

   <plugin
         id="org.eclipse.jgit.ssh.jsch"
         download-size="0"
         install-size="0"
         version="0.0.0"
         fragment="true"
         unpack="false"/>

</feature><|MERGE_RESOLUTION|>--- conflicted
+++ resolved
@@ -2,11 +2,7 @@
 <feature
       id="org.eclipse.jgit.ssh.jsch"
       label="%featureName"
-<<<<<<< HEAD
-      version="5.13.1.qualifier"
-=======
       version="6.0.0.qualifier"
->>>>>>> a19494b7
       provider-name="%providerName">
 
    <description url="http://www.eclipse.org/jgit/">
@@ -27,11 +23,7 @@
    </url>
 
    <requires>
-<<<<<<< HEAD
-      <import plugin="org.eclipse.jgit" version="5.13.1" match="equivalent"/>
-=======
       <import plugin="org.eclipse.jgit" version="6.0.0" match="equivalent"/>
->>>>>>> a19494b7
    </requires>
 
    <plugin
