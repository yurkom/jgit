<?xml version="1.0" encoding="UTF-8" standalone="no"?>
<?pde?>
<!-- generated with https://github.com/eclipse-cbi/targetplatform-dsl -->
<<<<<<< HEAD
<target name="jgit-4.8" sequenceNumber="1544018536">
=======
<target name="jgit-4.8" sequenceNumber="1565603695">
>>>>>>> 86a567f6
  <locations>
    <location includeMode="slicer" includeAllPlatforms="false" includeSource="true" includeConfigurePhase="true" type="InstallableUnit">
      <unit id="org.eclipse.jetty.client" version="9.4.11.v20180605"/>
      <unit id="org.eclipse.jetty.client.source" version="9.4.11.v20180605"/>
      <unit id="org.eclipse.jetty.continuation" version="9.4.11.v20180605"/>
      <unit id="org.eclipse.jetty.continuation.source" version="9.4.11.v20180605"/>
      <unit id="org.eclipse.jetty.http" version="9.4.11.v20180605"/>
      <unit id="org.eclipse.jetty.http.source" version="9.4.11.v20180605"/>
      <unit id="org.eclipse.jetty.io" version="9.4.11.v20180605"/>
      <unit id="org.eclipse.jetty.io.source" version="9.4.11.v20180605"/>
      <unit id="org.eclipse.jetty.security" version="9.4.11.v20180605"/>
      <unit id="org.eclipse.jetty.security.source" version="9.4.11.v20180605"/>
      <unit id="org.eclipse.jetty.server" version="9.4.11.v20180605"/>
      <unit id="org.eclipse.jetty.server.source" version="9.4.11.v20180605"/>
      <unit id="org.eclipse.jetty.servlet" version="9.4.11.v20180605"/>
      <unit id="org.eclipse.jetty.servlet.source" version="9.4.11.v20180605"/>
      <unit id="org.eclipse.jetty.util" version="9.4.11.v20180605"/>
      <unit id="org.eclipse.jetty.util.source" version="9.4.11.v20180605"/>
      <repository id="jetty-9.4.11" location="http://download.eclipse.org/jetty/updates/jetty-bundles-9.x/9.4.11.v20180605"/>
    </location>
    <location includeMode="slicer" includeAllPlatforms="false" includeSource="true" includeConfigurePhase="true" type="InstallableUnit">
      <unit id="org.apache.ant" version="1.10.5.v20180808-0324"/>
      <unit id="org.apache.ant.source" version="1.10.5.v20180808-0324"/>
      <unit id="org.apache.commons.codec" version="1.10.0.v20180409-1845"/>
      <unit id="org.apache.commons.codec.source" version="1.10.0.v20180409-1845"/>
      <unit id="org.apache.commons.compress" version="1.18.0.v20181121-2221"/>
      <unit id="org.apache.commons.compress.source" version="1.18.0.v20181121-2221"/>
      <unit id="org.apache.commons.logging" version="1.2.0.v20180409-1502"/>
      <unit id="org.apache.commons.logging.source" version="1.2.0.v20180409-1502"/>
      <unit id="org.apache.httpcomponents.httpclient" version="4.5.6.v20190503-0009"/>
      <unit id="org.apache.httpcomponents.httpclient.source" version="4.5.6.v20190503-0009"/>
      <unit id="org.apache.httpcomponents.httpcore" version="4.4.10.v20190123-2214"/>
      <unit id="org.apache.httpcomponents.httpcore.source" version="4.4.10.v20190123-2214"/>
      <unit id="org.apache.log4j" version="1.2.15.v201012070815"/>
      <unit id="org.apache.log4j.source" version="1.2.15.v201012070815"/>
      <unit id="org.kohsuke.args4j" version="2.33.0.v20160323-2218"/>
      <unit id="org.kohsuke.args4j.source" version="2.33.0.v20160323-2218"/>
      <unit id="org.hamcrest" version="1.1.0.v20090501071000"/>
      <unit id="org.hamcrest.core" version="1.3.0.v20180420-1519"/>
      <unit id="org.hamcrest.core.source" version="1.3.0.v20180420-1519"/>
      <unit id="org.hamcrest.library" version="1.3.0.v20180524-2246"/>
      <unit id="org.hamcrest.library.source" version="1.3.0.v20180524-2246"/>
      <unit id="javaewah" version="1.1.6.v20160919-1400"/>
      <unit id="javaewah.source" version="1.1.6.v20160919-1400"/>
      <unit id="org.objenesis" version="2.6.0.v20180420-1519"/>
      <unit id="org.objenesis.source" version="2.6.0.v20180420-1519"/>
<<<<<<< HEAD
      <unit id="org.mockito" version="2.13.0.v20180426-1843"/>
      <unit id="org.mockito.source" version="2.13.0.v20180426-1843"/>
      <unit id="net.bytebuddy.byte-buddy" version="1.7.9.v20180420-1519"/>
      <unit id="net.bytebuddy.byte-buddy.source" version="1.7.9.v20180420-1519"/>
      <unit id="net.bytebuddy.byte-buddy-agent" version="1.7.9.v20180420-1519"/>
      <unit id="net.bytebuddy.byte-buddy-agent.source" version="1.7.9.v20180420-1519"/>
=======
      <unit id="org.mockito" version="2.23.0.v20190527-1420"/>
      <unit id="org.mockito.source" version="2.23.0.v20190527-1420"/>
      <unit id="net.bytebuddy.byte-buddy" version="1.9.0.v20181107-1410"/>
      <unit id="net.bytebuddy.byte-buddy.source" version="1.9.0.v20181107-1410"/>
      <unit id="net.bytebuddy.byte-buddy-agent" version="1.9.0.v20181106-1534"/>
      <unit id="net.bytebuddy.byte-buddy-agent.source" version="1.9.0.v20181106-1534"/>
>>>>>>> 86a567f6
      <unit id="com.google.gson" version="2.8.2.v20180104-1110"/>
      <unit id="com.google.gson.source" version="2.8.2.v20180104-1110"/>
      <unit id="com.jcraft.jsch" version="0.1.55.v20190404-1902"/>
      <unit id="com.jcraft.jsch.source" version="0.1.55.v20190404-1902"/>
      <unit id="org.junit" version="4.12.0.v201504281640"/>
      <unit id="org.junit.source" version="4.12.0.v201504281640"/>
      <unit id="javax.servlet" version="3.1.0.v201410161800"/>
      <unit id="javax.servlet.source" version="3.1.0.v201410161800"/>
      <unit id="org.tukaani.xz" version="1.6.0.v20170629-1752"/>
      <unit id="org.tukaani.xz.source" version="1.6.0.v20170629-1752"/>
      <unit id="org.slf4j.api" version="1.7.2.v20121108-1250"/>
      <unit id="org.slf4j.api.source" version="1.7.2.v20121108-1250"/>
      <unit id="org.slf4j.impl.log4j12" version="1.7.2.v20131105-2200"/>
      <unit id="org.slf4j.impl.log4j12.source" version="1.7.2.v20131105-2200"/>
      <unit id="com.jcraft.jzlib" version="1.1.1.v201205102305"/>
      <unit id="com.jcraft.jzlib.source" version="1.1.1.v201205102305"/>
<<<<<<< HEAD
      <unit id="net.i2p.crypto.eddsa" version="0.3.0.v20181102-1323"/>
      <unit id="net.i2p.crypto.eddsa.source" version="0.3.0.v20181102-1323"/>
      <unit id="org.apache.sshd.core" version="2.0.0.v20181102-1323"/>
      <unit id="org.apache.sshd.core.source" version="2.0.0.v20181102-1323"/>
      <unit id="org.apache.sshd.sftp" version="2.0.0.v20181102-1323"/>
      <unit id="org.apache.sshd.sftp.source" version="2.0.0.v20181102-1323"/>
      <repository location="http://download.eclipse.org/tools/orbit/downloads/drops/R20181128170323/repository"/>
=======
      <repository location="http://download.eclipse.org/tools/orbit/downloads/drops/R20190602212107/repository"/>
>>>>>>> 86a567f6
    </location>
    <location includeMode="slicer" includeAllPlatforms="false" includeSource="true" includeConfigurePhase="true" type="InstallableUnit">
      <unit id="org.eclipse.osgi" version="0.0.0"/>
      <repository location="http://download.eclipse.org/releases/photon/"/>
    </location>
  </locations>
</target><|MERGE_RESOLUTION|>--- conflicted
+++ resolved
@@ -1,11 +1,7 @@
 <?xml version="1.0" encoding="UTF-8" standalone="no"?>
 <?pde?>
 <!-- generated with https://github.com/eclipse-cbi/targetplatform-dsl -->
-<<<<<<< HEAD
-<target name="jgit-4.8" sequenceNumber="1544018536">
-=======
-<target name="jgit-4.8" sequenceNumber="1565603695">
->>>>>>> 86a567f6
+<target name="jgit-4.8" sequenceNumber="1566229344">
   <locations>
     <location includeMode="slicer" includeAllPlatforms="false" includeSource="true" includeConfigurePhase="true" type="InstallableUnit">
       <unit id="org.eclipse.jetty.client" version="9.4.11.v20180605"/>
@@ -27,8 +23,8 @@
       <repository id="jetty-9.4.11" location="http://download.eclipse.org/jetty/updates/jetty-bundles-9.x/9.4.11.v20180605"/>
     </location>
     <location includeMode="slicer" includeAllPlatforms="false" includeSource="true" includeConfigurePhase="true" type="InstallableUnit">
-      <unit id="org.apache.ant" version="1.10.5.v20180808-0324"/>
-      <unit id="org.apache.ant.source" version="1.10.5.v20180808-0324"/>
+      <unit id="org.apache.ant" version="1.10.5.v20190526-1402"/>
+      <unit id="org.apache.ant.source" version="1.10.5.v20190526-1402"/>
       <unit id="org.apache.commons.codec" version="1.10.0.v20180409-1845"/>
       <unit id="org.apache.commons.codec.source" version="1.10.0.v20180409-1845"/>
       <unit id="org.apache.commons.compress" version="1.18.0.v20181121-2221"/>
@@ -52,21 +48,12 @@
       <unit id="javaewah.source" version="1.1.6.v20160919-1400"/>
       <unit id="org.objenesis" version="2.6.0.v20180420-1519"/>
       <unit id="org.objenesis.source" version="2.6.0.v20180420-1519"/>
-<<<<<<< HEAD
-      <unit id="org.mockito" version="2.13.0.v20180426-1843"/>
-      <unit id="org.mockito.source" version="2.13.0.v20180426-1843"/>
-      <unit id="net.bytebuddy.byte-buddy" version="1.7.9.v20180420-1519"/>
-      <unit id="net.bytebuddy.byte-buddy.source" version="1.7.9.v20180420-1519"/>
-      <unit id="net.bytebuddy.byte-buddy-agent" version="1.7.9.v20180420-1519"/>
-      <unit id="net.bytebuddy.byte-buddy-agent.source" version="1.7.9.v20180420-1519"/>
-=======
       <unit id="org.mockito" version="2.23.0.v20190527-1420"/>
       <unit id="org.mockito.source" version="2.23.0.v20190527-1420"/>
       <unit id="net.bytebuddy.byte-buddy" version="1.9.0.v20181107-1410"/>
       <unit id="net.bytebuddy.byte-buddy.source" version="1.9.0.v20181107-1410"/>
       <unit id="net.bytebuddy.byte-buddy-agent" version="1.9.0.v20181106-1534"/>
       <unit id="net.bytebuddy.byte-buddy-agent.source" version="1.9.0.v20181106-1534"/>
->>>>>>> 86a567f6
       <unit id="com.google.gson" version="2.8.2.v20180104-1110"/>
       <unit id="com.google.gson.source" version="2.8.2.v20180104-1110"/>
       <unit id="com.jcraft.jsch" version="0.1.55.v20190404-1902"/>
@@ -83,17 +70,13 @@
       <unit id="org.slf4j.impl.log4j12.source" version="1.7.2.v20131105-2200"/>
       <unit id="com.jcraft.jzlib" version="1.1.1.v201205102305"/>
       <unit id="com.jcraft.jzlib.source" version="1.1.1.v201205102305"/>
-<<<<<<< HEAD
       <unit id="net.i2p.crypto.eddsa" version="0.3.0.v20181102-1323"/>
       <unit id="net.i2p.crypto.eddsa.source" version="0.3.0.v20181102-1323"/>
       <unit id="org.apache.sshd.core" version="2.0.0.v20181102-1323"/>
       <unit id="org.apache.sshd.core.source" version="2.0.0.v20181102-1323"/>
       <unit id="org.apache.sshd.sftp" version="2.0.0.v20181102-1323"/>
       <unit id="org.apache.sshd.sftp.source" version="2.0.0.v20181102-1323"/>
-      <repository location="http://download.eclipse.org/tools/orbit/downloads/drops/R20181128170323/repository"/>
-=======
       <repository location="http://download.eclipse.org/tools/orbit/downloads/drops/R20190602212107/repository"/>
->>>>>>> 86a567f6
     </location>
     <location includeMode="slicer" includeAllPlatforms="false" includeSource="true" includeConfigurePhase="true" type="InstallableUnit">
       <unit id="org.eclipse.osgi" version="0.0.0"/>
