/*
 * Copyright (C) 2017 Google Inc.
 * and other copyright owners as documented in the project's IP log.
 *
 * This program and the accompanying materials are made available
 * under the terms of the Eclipse Distribution License v1.0 which
 * accompanies this distribution, is reproduced below, and is
 * available at http://www.eclipse.org/org/documents/edl-v10.php
 *
 * All rights reserved.
 *
 * Redistribution and use in source and binary forms, with or
 * without modification, are permitted provided that the following
 * conditions are met:
 *
 * - Redistributions of source code must retain the above copyright
 *   notice, this list of conditions and the following disclaimer.
 *
 * - Redistributions in binary form must reproduce the above
 *   copyright notice, this list of conditions and the following
 *   disclaimer in the documentation and/or other materials provided
 *   with the distribution.
 *
 * - Neither the name of the Eclipse Foundation, Inc. nor the
 *   names of its contributors may be used to endorse or promote
 *   products derived from this software without specific prior
 *   written permission.
 *
 * THIS SOFTWARE IS PROVIDED BY THE COPYRIGHT HOLDERS AND
 * CONTRIBUTORS "AS IS" AND ANY EXPRESS OR IMPLIED WARRANTIES,
 * INCLUDING, BUT NOT LIMITED TO, THE IMPLIED WARRANTIES
 * OF MERCHANTABILITY AND FITNESS FOR A PARTICULAR PURPOSE
 * ARE DISCLAIMED. IN NO EVENT SHALL THE COPYRIGHT OWNER OR
 * CONTRIBUTORS BE LIABLE FOR ANY DIRECT, INDIRECT, INCIDENTAL,
 * SPECIAL, EXEMPLARY, OR CONSEQUENTIAL DAMAGES (INCLUDING, BUT
 * NOT LIMITED TO, PROCUREMENT OF SUBSTITUTE GOODS OR SERVICES;
 * LOSS OF USE, DATA, OR PROFITS; OR BUSINESS INTERRUPTION) HOWEVER
 * CAUSED AND ON ANY THEORY OF LIABILITY, WHETHER IN CONTRACT,
 * STRICT LIABILITY, OR TORT (INCLUDING NEGLIGENCE OR OTHERWISE)
 * ARISING IN ANY WAY OUT OF THE USE OF THIS SOFTWARE, EVEN IF
 * ADVISED OF THE POSSIBILITY OF SUCH DAMAGE.
 */

package org.eclipse.jgit.internal.storage.file;

import static java.nio.charset.StandardCharsets.UTF_8;
import static java.util.concurrent.TimeUnit.NANOSECONDS;
import static java.util.concurrent.TimeUnit.SECONDS;
import static org.eclipse.jgit.internal.storage.file.BatchRefUpdateTest.Result.LOCK_FAILURE;
import static org.eclipse.jgit.internal.storage.file.BatchRefUpdateTest.Result.OK;
import static org.eclipse.jgit.internal.storage.file.BatchRefUpdateTest.Result.REJECTED_MISSING_OBJECT;
import static org.eclipse.jgit.internal.storage.file.BatchRefUpdateTest.Result.REJECTED_NONFASTFORWARD;
import static org.eclipse.jgit.internal.storage.file.BatchRefUpdateTest.Result.TRANSACTION_ABORTED;
import static org.eclipse.jgit.lib.ObjectId.zeroId;
import static org.eclipse.jgit.transport.ReceiveCommand.Type.CREATE;
import static org.eclipse.jgit.transport.ReceiveCommand.Type.DELETE;
import static org.eclipse.jgit.transport.ReceiveCommand.Type.UPDATE;
import static org.eclipse.jgit.transport.ReceiveCommand.Type.UPDATE_NONFASTFORWARD;
import static org.junit.Assert.assertEquals;
import static org.junit.Assert.assertFalse;
import static org.junit.Assert.assertNotNull;
import static org.junit.Assert.assertNull;
import static org.junit.Assert.assertTrue;
import static org.junit.Assume.assumeFalse;
import static org.junit.Assume.assumeTrue;

import java.io.File;
import java.io.IOException;
import java.nio.file.Files;
import java.util.Arrays;
import java.util.Collection;
import java.util.Collections;
import java.util.LinkedHashMap;
import java.util.List;
import java.util.Map;
import java.util.concurrent.locks.ReentrantLock;
import java.util.function.Predicate;

import org.eclipse.jgit.events.ListenerHandle;
import org.eclipse.jgit.events.RefsChangedListener;
import org.eclipse.jgit.junit.LocalDiskRepositoryTestCase;
import org.eclipse.jgit.junit.StrictWorkMonitor;
import org.eclipse.jgit.junit.TestRepository;
import org.eclipse.jgit.lib.AnyObjectId;
import org.eclipse.jgit.lib.BatchRefUpdate;
import org.eclipse.jgit.lib.CheckoutEntry;
import org.eclipse.jgit.lib.ConfigConstants;
import org.eclipse.jgit.lib.Constants;
import org.eclipse.jgit.lib.NullProgressMonitor;
import org.eclipse.jgit.lib.ObjectId;
import org.eclipse.jgit.lib.PersonIdent;
import org.eclipse.jgit.lib.Ref;
import org.eclipse.jgit.lib.RefDatabase;
import org.eclipse.jgit.lib.RefUpdate;
import org.eclipse.jgit.lib.ReflogEntry;
import org.eclipse.jgit.lib.ReflogReader;
import org.eclipse.jgit.lib.Repository;
import org.eclipse.jgit.lib.StoredConfig;
import org.eclipse.jgit.revwalk.RevCommit;
import org.eclipse.jgit.revwalk.RevWalk;
import org.eclipse.jgit.transport.ReceiveCommand;
import org.junit.After;
import org.junit.Before;
import org.junit.Test;
import org.junit.runner.RunWith;
import org.junit.runners.Parameterized;
import org.junit.runners.Parameterized.Parameter;
import org.junit.runners.Parameterized.Parameters;

@SuppressWarnings("boxing")
@RunWith(Parameterized.class)
public class BatchRefUpdateTest extends LocalDiskRepositoryTestCase {
	@Parameter(0)
	public boolean atomic;

	@Parameter(1)
	public boolean useReftable;

	@Parameters(name = "atomic={0} reftable={1}")
	public static Collection<Object[]> data() {
		return Arrays.asList(new Object[][] { { Boolean.FALSE, Boolean.FALSE },
				{ Boolean.TRUE, Boolean.FALSE },
				{ Boolean.FALSE, Boolean.TRUE },
				{ Boolean.TRUE, Boolean.TRUE }, });
	}

	private Repository diskRepo;

	private TestRepository<Repository> repo;

	private RefDirectory refdir;

	private RevCommit A;

	private RevCommit B; // B descends from A.

	/**
	 * When asserting the number of RefsChangedEvents you must account for one
	 * additional event due to the initial ref setup via a number of calls to
	 * {@link #writeLooseRef(String, AnyObjectId)} (will be fired in execute()
	 * when it is detected that the on-disk loose refs have changed), or for one
	 * additional event per {@link #writeRef(String, AnyObjectId)}.
	 */
	private int refsChangedEvents;

	private ListenerHandle handle;

	private RefsChangedListener refsChangedListener = event -> {
		refsChangedEvents++;
	};

	@Override
	@Before
	public void setUp() throws Exception {
		super.setUp();

		FileRepository fileRepo = createBareRepository();
		if (useReftable) {
			fileRepo.convertToReftable(false, false);
		}

		diskRepo = fileRepo;
		setLogAllRefUpdates(true);

		if (!useReftable) {
			refdir = (RefDirectory) diskRepo.getRefDatabase();
			refdir.setRetrySleepMs(Arrays.asList(0, 0));
		}

		repo = new TestRepository<>(diskRepo);
		A = repo.commit().create();
		B = repo.commit(repo.getRevWalk().parseCommit(A));
		refsChangedEvents = 0;
		handle = diskRepo.getListenerList()
				.addRefsChangedListener(refsChangedListener);
	}

	@After
	public void removeListener() {
		handle.remove();
		refsChangedEvents = 0;
	}

	@Test
	public void packedRefsFileIsSorted() throws IOException {
		assumeTrue(atomic);
		assumeFalse(useReftable);

		for (int i = 0; i < 2; i++) {
			BatchRefUpdate bu = diskRepo.getRefDatabase().newBatchUpdate();
			String b1 = String.format("refs/heads/a%d", i);
			String b2 = String.format("refs/heads/b%d", i);
			bu.setAtomic(atomic);
			ReceiveCommand c1 = new ReceiveCommand(ObjectId.zeroId(), A, b1);
			ReceiveCommand c2 = new ReceiveCommand(ObjectId.zeroId(), B, b2);
			bu.addCommand(c1, c2);
			try (RevWalk rw = new RevWalk(diskRepo)) {
				bu.execute(rw, NullProgressMonitor.INSTANCE);
			}
			assertEquals(c1.getResult(), ReceiveCommand.Result.OK);
			assertEquals(c2.getResult(), ReceiveCommand.Result.OK);
		}

		File packed = new File(diskRepo.getDirectory(), "packed-refs");
		String packedStr = new String(Files.readAllBytes(packed.toPath()),
				UTF_8);

		int a2 = packedStr.indexOf("refs/heads/a1");
		int b1 = packedStr.indexOf("refs/heads/b0");
		assertTrue(a2 < b1);
	}

	@Test
	public void simpleNoForce() throws IOException {
		writeLooseRefs("refs/heads/master", A, "refs/heads/masters", B);

		List<ReceiveCommand> cmds = Arrays.asList(
				new ReceiveCommand(A, B, "refs/heads/master", UPDATE),
				new ReceiveCommand(B, A, "refs/heads/masters",
						UPDATE_NONFASTFORWARD));
		execute(newBatchUpdate(cmds));

		if (atomic) {
			assertResults(cmds, TRANSACTION_ABORTED, REJECTED_NONFASTFORWARD);
<<<<<<< HEAD
			assertRefs("refs/heads/master", A, "refs/heads/masters", B);
			assertEquals(1, refsChangedEvents);
		} else {
			assertResults(cmds, OK, REJECTED_NONFASTFORWARD);
			assertRefs("refs/heads/master", B, "refs/heads/masters", B);
			assertEquals(2, refsChangedEvents);
=======
			assertRefs(
					"refs/heads/master", A,
					"refs/heads/masters", B);
		} else {
			assertResults(cmds, OK, REJECTED_NONFASTFORWARD);
			assertRefs(
					"refs/heads/master", B,
					"refs/heads/masters", B);
>>>>>>> 5977260a
		}
	}

	@Test
	public void simpleNoForceRefsChangedEvents() throws IOException {
		writeLooseRef("refs/heads/master", A);
		writeLooseRef("refs/heads/masters", B);
		refdir.exactRef("refs/heads/master");
		refdir.exactRef("refs/heads/masters");
		int initialRefsChangedEvents = refsChangedEvents;

		List<ReceiveCommand> cmds = Arrays.asList(
				new ReceiveCommand(A, B, "refs/heads/master", UPDATE),
				new ReceiveCommand(B, A, "refs/heads/masters",
						UPDATE_NONFASTFORWARD));
		execute(newBatchUpdate(cmds));

		assertEquals(atomic ? initialRefsChangedEvents
				: initialRefsChangedEvents + 1, refsChangedEvents);
	}

	@Test
	public void simpleForce() throws IOException {
		writeLooseRefs("refs/heads/master", A, "refs/heads/masters", B);

		List<ReceiveCommand> cmds = Arrays.asList(
				new ReceiveCommand(A, B, "refs/heads/master", UPDATE),
				new ReceiveCommand(B, A, "refs/heads/masters",
						UPDATE_NONFASTFORWARD));
		execute(newBatchUpdate(cmds).setAllowNonFastForwards(true));

		assertResults(cmds, OK, OK);
<<<<<<< HEAD
		assertRefs("refs/heads/master", B, "refs/heads/masters", A);
		assertEquals(batchesRefUpdates() ? 2 : 3, refsChangedEvents);
=======
		assertRefs(
				"refs/heads/master", B,
				"refs/heads/masters", A);
	}

	@Test
	public void simpleForceRefsChangedEvents() throws IOException {
		writeLooseRef("refs/heads/master", A);
		writeLooseRef("refs/heads/masters", B);
		refdir.exactRef("refs/heads/master");
		refdir.exactRef("refs/heads/masters");
		int initialRefsChangedEvents = refsChangedEvents;

		List<ReceiveCommand> cmds = Arrays.asList(
				new ReceiveCommand(A, B, "refs/heads/master", UPDATE),
				new ReceiveCommand(B, A, "refs/heads/masters",
						UPDATE_NONFASTFORWARD));
		execute(newBatchUpdate(cmds).setAllowNonFastForwards(true));

		assertEquals(atomic ? initialRefsChangedEvents + 1
				: initialRefsChangedEvents + 2, refsChangedEvents);
>>>>>>> 5977260a
	}

	@Test
	public void nonFastForwardDoesNotDoExpensiveMergeCheck()
			throws IOException {
		writeLooseRef("refs/heads/master", B);

		List<ReceiveCommand> cmds = Arrays.asList(new ReceiveCommand(B, A,
				"refs/heads/master", UPDATE_NONFASTFORWARD));
		try (RevWalk rw = new RevWalk(diskRepo) {
			@Override
			public boolean isMergedInto(RevCommit base, RevCommit tip) {
				throw new AssertionError("isMergedInto() should not be called");
			}
		}) {
			newBatchUpdate(cmds).setAllowNonFastForwards(true).execute(rw,
					new StrictWorkMonitor());
		}

		assertResults(cmds, OK);
		assertRefs("refs/heads/master", A);
	}

	@Test
	public void nonFastForwardDoesNotDoExpensiveMergeCheckRefsChangedEvents()
			throws IOException {
		writeLooseRef("refs/heads/master", B);
		refdir.exactRef("refs/heads/master");
		int initialRefsChangedEvents = refsChangedEvents;

		List<ReceiveCommand> cmds = Arrays.asList(new ReceiveCommand(B, A,
				"refs/heads/master", UPDATE_NONFASTFORWARD));
		try (RevWalk rw = new RevWalk(diskRepo) {
			@Override
			public boolean isMergedInto(RevCommit base, RevCommit tip) {
				throw new AssertionError("isMergedInto() should not be called");
			}
		}) {
			newBatchUpdate(cmds).setAllowNonFastForwards(true).execute(rw,
					new StrictWorkMonitor());
		}

		assertEquals(initialRefsChangedEvents + 1, refsChangedEvents);
	}

	@Test
	public void fileDirectoryConflict() throws IOException {
		writeLooseRefs("refs/heads/master", A, "refs/heads/masters", B);

		List<ReceiveCommand> cmds = Arrays.asList(
				new ReceiveCommand(A, B, "refs/heads/master", UPDATE),
				new ReceiveCommand(zeroId(), A, "refs/heads/master/x", CREATE),
				new ReceiveCommand(zeroId(), A, "refs/heads", CREATE));
		execute(newBatchUpdate(cmds).setAllowNonFastForwards(true), false);

		if (atomic) {
<<<<<<< HEAD
			// Atomic update sees that master and master/x are conflicting, then
			// marks the first one in the list as LOCK_FAILURE and aborts the rest.
			assertResults(cmds, LOCK_FAILURE, TRANSACTION_ABORTED,
					TRANSACTION_ABORTED);
			assertRefs("refs/heads/master", A, "refs/heads/masters", B);
			assertEquals(1, refsChangedEvents);
=======
			// Atomic update sees that master and master/x are conflicting, then marks
			// the first one in the list as LOCK_FAILURE and aborts the rest.
			assertResults(cmds,
					LOCK_FAILURE, TRANSACTION_ABORTED, TRANSACTION_ABORTED);
			assertRefs(
					"refs/heads/master", A,
					"refs/heads/masters", B);
>>>>>>> 5977260a
		} else {
			// Non-atomic updates are applied in order: master succeeds, then
			// master/x fails due to conflict.
			assertResults(cmds, OK, LOCK_FAILURE, LOCK_FAILURE);
<<<<<<< HEAD
			assertRefs("refs/heads/master", B, "refs/heads/masters", B);
			assertEquals(2, refsChangedEvents);
=======
			assertRefs(
					"refs/heads/master", B,
					"refs/heads/masters", B);
>>>>>>> 5977260a
		}
	}

	@Test
	public void fileDirectoryConflictRefsChangedEvents() throws IOException {
		writeLooseRef("refs/heads/master", A);
		writeLooseRef("refs/heads/masters", B);
		refdir.exactRef("refs/heads/master");
		refdir.exactRef("refs/heads/masters");
		int initialRefsChangedEvents = refsChangedEvents;

		List<ReceiveCommand> cmds = Arrays.asList(
				new ReceiveCommand(A, B, "refs/heads/master", UPDATE),
				new ReceiveCommand(zeroId(), A, "refs/heads/master/x", CREATE),
				new ReceiveCommand(zeroId(), A, "refs/heads", CREATE));
		execute(newBatchUpdate(cmds).setAllowNonFastForwards(true), false);

		assertEquals(atomic ? initialRefsChangedEvents
				: initialRefsChangedEvents + 1, refsChangedEvents);
	}

	@Test
	public void conflictThanksToDelete() throws IOException {
		writeLooseRefs("refs/heads/master", A, "refs/heads/masters", B);

		List<ReceiveCommand> cmds = Arrays.asList(
				new ReceiveCommand(A, B, "refs/heads/master", UPDATE),
				new ReceiveCommand(zeroId(), A, "refs/heads/masters/x", CREATE),
				new ReceiveCommand(B, zeroId(), "refs/heads/masters", DELETE));
		execute(newBatchUpdate(cmds).setAllowNonFastForwards(true));

		assertResults(cmds, OK, OK, OK);
<<<<<<< HEAD
		assertRefs("refs/heads/master", B, "refs/heads/masters/x", A);
		if (atomic) {
			assertEquals(2, refsChangedEvents);
		} else if (!useReftable) {
			// The non-atomic case actually produces 5 events, but that's an
			// implementation detail. We expect at least 4 events, one for the
			// initial read due to writeLooseRef(), and then one for each
			// successful ref update.
			assertTrue(refsChangedEvents >= 4);
		}
=======
		assertRefs(
				"refs/heads/master", B,
				"refs/heads/masters/x", A);
	}

	@Test
	public void conflictThanksToDeleteRefsChangedEvents() throws IOException {
		writeLooseRef("refs/heads/master", A);
		writeLooseRef("refs/heads/masters", B);
		refdir.exactRef("refs/heads/master");
		refdir.exactRef("refs/heads/masters");
		int initialRefsChangedEvents = refsChangedEvents;

		List<ReceiveCommand> cmds = Arrays.asList(
				new ReceiveCommand(A, B, "refs/heads/master", UPDATE),
				new ReceiveCommand(zeroId(), A, "refs/heads/masters/x", CREATE),
				new ReceiveCommand(B, zeroId(), "refs/heads/masters", DELETE));
		execute(newBatchUpdate(cmds).setAllowNonFastForwards(true));

		assertEquals(atomic ? initialRefsChangedEvents + 1
				: initialRefsChangedEvents + 3, refsChangedEvents);
>>>>>>> 5977260a
	}

	@Test
	public void updateToMissingObject() throws IOException {
		writeLooseRef("refs/heads/master", A);

		ObjectId bad = ObjectId
				.fromString("deadbeefdeadbeefdeadbeefdeadbeefdeadbeef");
		List<ReceiveCommand> cmds = Arrays.asList(
				new ReceiveCommand(A, bad, "refs/heads/master", UPDATE),
				new ReceiveCommand(zeroId(), B, "refs/heads/foo2", CREATE));
		execute(newBatchUpdate(cmds).setAllowNonFastForwards(true), false);

		if (atomic) {
			assertResults(cmds, REJECTED_MISSING_OBJECT, TRANSACTION_ABORTED);
			assertRefs("refs/heads/master", A);
		} else {
			assertResults(cmds, REJECTED_MISSING_OBJECT, OK);
<<<<<<< HEAD
			assertRefs("refs/heads/master", A, "refs/heads/foo2", B);
			assertEquals(2, refsChangedEvents);
=======
			assertRefs(
					"refs/heads/master", A,
					"refs/heads/foo2", B);
>>>>>>> 5977260a
		}
	}

	@Test
	public void updateToMissingObjectRefsChangedEvents() throws IOException {
		writeLooseRef("refs/heads/master", A);
		refdir.exactRef("refs/heads/master");
		int initialRefsChangedEvents = refsChangedEvents;

		ObjectId bad = ObjectId
				.fromString("deadbeefdeadbeefdeadbeefdeadbeefdeadbeef");
		List<ReceiveCommand> cmds = Arrays.asList(
				new ReceiveCommand(A, bad, "refs/heads/master", UPDATE),
				new ReceiveCommand(zeroId(), B, "refs/heads/foo2", CREATE));
		execute(newBatchUpdate(cmds).setAllowNonFastForwards(true), false);

		assertEquals(atomic ? initialRefsChangedEvents
				: initialRefsChangedEvents + 1, refsChangedEvents);
	}

	@Test
	public void addMissingObject() throws IOException {
		writeLooseRef("refs/heads/master", A);

		ObjectId bad = ObjectId
				.fromString("deadbeefdeadbeefdeadbeefdeadbeefdeadbeef");
		List<ReceiveCommand> cmds = Arrays.asList(
				new ReceiveCommand(A, B, "refs/heads/master", UPDATE),
				new ReceiveCommand(zeroId(), bad, "refs/heads/foo2", CREATE));
		execute(newBatchUpdate(cmds).setAllowNonFastForwards(true), false);

		if (atomic) {
			assertResults(cmds, TRANSACTION_ABORTED, REJECTED_MISSING_OBJECT);
			assertRefs("refs/heads/master", A);
		} else {
			assertResults(cmds, OK, REJECTED_MISSING_OBJECT);
			assertRefs("refs/heads/master", B);
		}
	}

	@Test
	public void addMissingObjectRefsChangedEvents() throws IOException {
		writeLooseRef("refs/heads/master", A);
		refdir.exactRef("refs/heads/master");
		int initialRefsChangedEvents = refsChangedEvents;

		ObjectId bad = ObjectId
				.fromString("deadbeefdeadbeefdeadbeefdeadbeefdeadbeef");
		List<ReceiveCommand> cmds = Arrays.asList(
				new ReceiveCommand(A, B, "refs/heads/master", UPDATE),
				new ReceiveCommand(zeroId(), bad, "refs/heads/foo2", CREATE));
		execute(newBatchUpdate(cmds).setAllowNonFastForwards(true), false);

		assertEquals(atomic ? initialRefsChangedEvents
				: initialRefsChangedEvents + 1, refsChangedEvents);
	}

	@Test
	public void oneNonExistentRef() throws IOException {
		List<ReceiveCommand> cmds = Arrays.asList(
				new ReceiveCommand(A, B, "refs/heads/foo1", UPDATE),
				new ReceiveCommand(zeroId(), B, "refs/heads/foo2", CREATE));
		execute(newBatchUpdate(cmds).setAllowNonFastForwards(true));

		if (atomic) {
			assertResults(cmds, LOCK_FAILURE, TRANSACTION_ABORTED);
			assertRefs();
			assertEquals(0, refsChangedEvents);
		} else {
			assertResults(cmds, LOCK_FAILURE, OK);
			assertRefs("refs/heads/foo2", B);
			assertEquals(1, refsChangedEvents);
		}
	}

	@Test
	public void oneRefWrongOldValue() throws IOException {
		writeLooseRef("refs/heads/master", A);

		List<ReceiveCommand> cmds = Arrays.asList(
				new ReceiveCommand(B, B, "refs/heads/master", UPDATE),
				new ReceiveCommand(zeroId(), B, "refs/heads/foo2", CREATE));
		execute(newBatchUpdate(cmds).setAllowNonFastForwards(true));

		if (atomic) {
			assertResults(cmds, LOCK_FAILURE, TRANSACTION_ABORTED);
			assertRefs("refs/heads/master", A);
		} else {
			assertResults(cmds, LOCK_FAILURE, OK);
<<<<<<< HEAD
			assertRefs("refs/heads/master", A, "refs/heads/foo2", B);
			assertEquals(2, refsChangedEvents);
=======
			assertRefs(
					"refs/heads/master", A,
					"refs/heads/foo2", B);
>>>>>>> 5977260a
		}
	}

	@Test
	public void oneRefWrongOldValueRefsChangedEvents() throws IOException {
		writeLooseRef("refs/heads/master", A);
		refdir.exactRef("refs/heads/master");
		int initialRefsChangedEvents = refsChangedEvents;

		List<ReceiveCommand> cmds = Arrays.asList(
				new ReceiveCommand(B, B, "refs/heads/master", UPDATE),
				new ReceiveCommand(zeroId(), B, "refs/heads/foo2", CREATE));
		execute(newBatchUpdate(cmds).setAllowNonFastForwards(true));

		assertEquals(atomic ? initialRefsChangedEvents
				: initialRefsChangedEvents + 1, refsChangedEvents);
	}

	@Test
	public void nonExistentRef() throws IOException {
		writeLooseRef("refs/heads/master", A);

		List<ReceiveCommand> cmds = Arrays.asList(
				new ReceiveCommand(A, B, "refs/heads/master", UPDATE),
				new ReceiveCommand(A, zeroId(), "refs/heads/foo2", DELETE));
		execute(newBatchUpdate(cmds).setAllowNonFastForwards(true));

		if (atomic) {
			assertResults(cmds, TRANSACTION_ABORTED, LOCK_FAILURE);
			assertRefs("refs/heads/master", A);
		} else {
			assertResults(cmds, OK, LOCK_FAILURE);
			assertRefs("refs/heads/master", B);
		}
	}

	@Test
	public void nonExistentRefRefsChangedEvents() throws IOException {
		writeLooseRef("refs/heads/master", A);
		refdir.exactRef("refs/heads/master");
		int initialRefsChangedEvents = refsChangedEvents;

		List<ReceiveCommand> cmds = Arrays.asList(
				new ReceiveCommand(A, B, "refs/heads/master", UPDATE),
				new ReceiveCommand(A, zeroId(), "refs/heads/foo2", DELETE));
		execute(newBatchUpdate(cmds).setAllowNonFastForwards(true));

		assertEquals(atomic ? initialRefsChangedEvents
				: initialRefsChangedEvents + 1, refsChangedEvents);
	}

	@Test
	public void noRefLog() throws IOException {
		writeRef("refs/heads/master", A);
		int initialRefsChangedEvents = refsChangedEvents;

		Map<String, ReflogEntry> oldLogs = getLastReflogs("refs/heads/master",
				"refs/heads/branch");
		assertEquals(Collections.singleton("refs/heads/master"),
				oldLogs.keySet());

		List<ReceiveCommand> cmds = Arrays.asList(
				new ReceiveCommand(A, B, "refs/heads/master", UPDATE),
				new ReceiveCommand(zeroId(), B, "refs/heads/branch", CREATE));
		execute(newBatchUpdate(cmds).setAllowNonFastForwards(true));

		assertResults(cmds, OK, OK);
<<<<<<< HEAD
		assertRefs("refs/heads/master", B, "refs/heads/branch", B);
		assertEquals(batchesRefUpdates() ? 2 : 3, refsChangedEvents);
=======
		assertRefs(
				"refs/heads/master", B,
				"refs/heads/branch", B);
		assertEquals(atomic ? initialRefsChangedEvents + 1
				: initialRefsChangedEvents + 2, refsChangedEvents);
>>>>>>> 5977260a
		assertReflogUnchanged(oldLogs, "refs/heads/master");
		assertReflogUnchanged(oldLogs, "refs/heads/branch");
	}

	@Test
	public void reflogDefaultIdent() throws IOException {
		writeRef("refs/heads/master", A);
		writeRef("refs/heads/branch2", A);
		int initialRefsChangedEvents = refsChangedEvents;

		Map<String, ReflogEntry> oldLogs = getLastReflogs("refs/heads/master",
				"refs/heads/branch1", "refs/heads/branch2");
		List<ReceiveCommand> cmds = Arrays.asList(
				new ReceiveCommand(A, B, "refs/heads/master", UPDATE),
				new ReceiveCommand(zeroId(), B, "refs/heads/branch1", CREATE));
		execute(newBatchUpdate(cmds).setAllowNonFastForwards(true)
				.setRefLogMessage("a reflog", false));

		assertResults(cmds, OK, OK);
		assertRefs("refs/heads/master", B, "refs/heads/branch1", B,
				"refs/heads/branch2", A);
<<<<<<< HEAD
		assertEquals(batchesRefUpdates() ? 3 : 4, refsChangedEvents);
		assertReflogEquals(reflog(A, B, new PersonIdent(diskRepo), "a reflog"),
=======
		assertEquals(atomic ? initialRefsChangedEvents + 1
				: initialRefsChangedEvents + 2, refsChangedEvents);
		assertReflogEquals(
				reflog(A, B, new PersonIdent(diskRepo), "a reflog"),
>>>>>>> 5977260a
				getLastReflog("refs/heads/master"));
		assertReflogEquals(
				reflog(zeroId(), B, new PersonIdent(diskRepo), "a reflog"),
				getLastReflog("refs/heads/branch1"));
		assertReflogUnchanged(oldLogs, "refs/heads/branch2");
	}

	@Test
	public void reflogAppendStatusNoMessage() throws IOException {
		writeRef("refs/heads/master", A);
		writeRef("refs/heads/branch1", B);
		int initialRefsChangedEvents = refsChangedEvents;

		List<ReceiveCommand> cmds = Arrays.asList(
				new ReceiveCommand(A, B, "refs/heads/master", UPDATE),
				new ReceiveCommand(B, A, "refs/heads/branch1",
						UPDATE_NONFASTFORWARD),
				new ReceiveCommand(zeroId(), A, "refs/heads/branch2", CREATE));
		execute(newBatchUpdate(cmds).setAllowNonFastForwards(true)
				.setRefLogMessage(null, true));

		assertResults(cmds, OK, OK, OK);
		assertRefs("refs/heads/master", B, "refs/heads/branch1", A,
				"refs/heads/branch2", A);
<<<<<<< HEAD
		assertEquals(batchesRefUpdates() ? 3 : 5, refsChangedEvents);
=======
		assertEquals(atomic ? initialRefsChangedEvents + 1
				: initialRefsChangedEvents + 3,
				refsChangedEvents);
>>>>>>> 5977260a
		assertReflogEquals(
				// Always forced; setAllowNonFastForwards(true) bypasses the
				// check.
				reflog(A, B, new PersonIdent(diskRepo), "forced-update"),
				getLastReflog("refs/heads/master"));
		assertReflogEquals(
				reflog(B, A, new PersonIdent(diskRepo), "forced-update"),
				getLastReflog("refs/heads/branch1"));
		assertReflogEquals(
				reflog(zeroId(), A, new PersonIdent(diskRepo), "created"),
				getLastReflog("refs/heads/branch2"));
	}

	@Test
	public void reflogAppendStatusFastForward() throws IOException {
		writeRef("refs/heads/master", A);
		int initialRefsChangedEvents = refsChangedEvents;

		List<ReceiveCommand> cmds = Arrays
				.asList(new ReceiveCommand(A, B, "refs/heads/master", UPDATE));
		execute(newBatchUpdate(cmds).setRefLogMessage(null, true));

		assertResults(cmds, OK);
		assertRefs("refs/heads/master", B);
		assertEquals(initialRefsChangedEvents + 1, refsChangedEvents);
		assertReflogEquals(
				reflog(A, B, new PersonIdent(diskRepo), "fast-forward"),
				getLastReflog("refs/heads/master"));
	}

	@Test
	public void reflogAppendStatusWithMessage() throws IOException {
		writeRef("refs/heads/master", A);
		int initialRefsChangedEvents = refsChangedEvents;

		List<ReceiveCommand> cmds = Arrays.asList(
				new ReceiveCommand(A, B, "refs/heads/master", UPDATE),
				new ReceiveCommand(zeroId(), A, "refs/heads/branch", CREATE));
		execute(newBatchUpdate(cmds).setRefLogMessage("a reflog", true));

		assertResults(cmds, OK, OK);
<<<<<<< HEAD
		assertRefs("refs/heads/master", B, "refs/heads/branch", A);
		assertEquals(batchesRefUpdates() ? 2 : 3, refsChangedEvents);
=======
		assertRefs(
				"refs/heads/master", B,
				"refs/heads/branch", A);
		assertEquals(atomic ? initialRefsChangedEvents + 1
				: initialRefsChangedEvents + 2, refsChangedEvents);
>>>>>>> 5977260a
		assertReflogEquals(
				reflog(A, B, new PersonIdent(diskRepo),
						"a reflog: fast-forward"),
				getLastReflog("refs/heads/master"));
		assertReflogEquals(
				reflog(zeroId(), A, new PersonIdent(diskRepo),
						"a reflog: created"),
				getLastReflog("refs/heads/branch"));
	}

	@Test
	public void reflogCustomIdent() throws IOException {
		writeRef("refs/heads/master", A);
		int initialRefsChangedEvents = refsChangedEvents;

		List<ReceiveCommand> cmds = Arrays.asList(
				new ReceiveCommand(A, B, "refs/heads/master", UPDATE),
				new ReceiveCommand(zeroId(), B, "refs/heads/branch", CREATE));
		PersonIdent ident = new PersonIdent("A Reflog User",
				"reflog@example.com");
		execute(newBatchUpdate(cmds).setRefLogMessage("a reflog", false)
				.setRefLogIdent(ident));

		assertResults(cmds, OK, OK);
<<<<<<< HEAD
		assertEquals(batchesRefUpdates() ? 2 : 3, refsChangedEvents);
		assertRefs("refs/heads/master", B, "refs/heads/branch", B);
		assertReflogEquals(reflog(A, B, ident, "a reflog"),
				getLastReflog("refs/heads/master"), true);
		assertReflogEquals(reflog(zeroId(), B, ident, "a reflog"),
				getLastReflog("refs/heads/branch"), true);
=======
		assertEquals(atomic ? initialRefsChangedEvents + 1
				: initialRefsChangedEvents + 2, refsChangedEvents);
		assertRefs(
				"refs/heads/master", B,
				"refs/heads/branch", B);
		assertReflogEquals(
				reflog(A, B, ident, "a reflog"),
				getLastReflog("refs/heads/master"),
				true);
		assertReflogEquals(
				reflog(zeroId(), B, ident, "a reflog"),
				getLastReflog("refs/heads/branch"),
				true);
>>>>>>> 5977260a
	}

	@Test
	public void reflogDelete() throws IOException {
		writeRef("refs/heads/master", A);
		writeRef("refs/heads/branch", A);
<<<<<<< HEAD
		assertEquals(2, getLastReflogs("refs/heads/master", "refs/heads/branch")
				.size());
=======
		int initialRefsChangedEvents = refsChangedEvents;

		assertEquals(
				2, getLastReflogs("refs/heads/master", "refs/heads/branch").size());
>>>>>>> 5977260a

		List<ReceiveCommand> cmds = Arrays.asList(
				new ReceiveCommand(A, zeroId(), "refs/heads/master", DELETE),
				new ReceiveCommand(A, B, "refs/heads/branch", UPDATE));
		execute(newBatchUpdate(cmds).setRefLogMessage("a reflog", false));

		assertResults(cmds, OK, OK);
		assertRefs("refs/heads/branch", B);
<<<<<<< HEAD
		assertEquals(batchesRefUpdates() ? 3 : 4, refsChangedEvents);
		if (useReftable) {
			// reftable retains reflog entries for deleted branches.
			assertReflogEquals(
					reflog(A, zeroId(), new PersonIdent(diskRepo), "a reflog"),
					getLastReflog("refs/heads/master"));
		} else {
			assertNull(getLastReflog("refs/heads/master"));
		}
		assertReflogEquals(reflog(A, B, new PersonIdent(diskRepo), "a reflog"),
=======
		assertEquals(atomic ? initialRefsChangedEvents + 1
				: initialRefsChangedEvents + 2, refsChangedEvents);
		assertNull(getLastReflog("refs/heads/master"));
		assertReflogEquals(
				reflog(A, B, new PersonIdent(diskRepo), "a reflog"),
>>>>>>> 5977260a
				getLastReflog("refs/heads/branch"));
	}

	@Test
	public void reflogFileDirectoryConflict() throws IOException {
		writeRef("refs/heads/master", A);
		int initialRefsChangedEvents = refsChangedEvents;

		List<ReceiveCommand> cmds = Arrays.asList(
				new ReceiveCommand(A, zeroId(), "refs/heads/master", DELETE),
				new ReceiveCommand(zeroId(), A, "refs/heads/master/x", CREATE));
		execute(newBatchUpdate(cmds).setRefLogMessage("a reflog", false));

		assertResults(cmds, OK, OK);
		assertRefs("refs/heads/master/x", A);
<<<<<<< HEAD
		assertEquals(batchesRefUpdates() ? 2 : 3, refsChangedEvents);
		if (!useReftable) {
			// reftable retains reflog entries for deleted branches.
			assertNull(getLastReflog("refs/heads/master"));
		}
=======
		assertEquals(atomic ? initialRefsChangedEvents + 1
				: initialRefsChangedEvents + 2, refsChangedEvents);
		assertNull(getLastReflog("refs/heads/master"));
>>>>>>> 5977260a
		assertReflogEquals(
				reflog(zeroId(), A, new PersonIdent(diskRepo), "a reflog"),
				getLastReflog("refs/heads/master/x"));
	}

	@Test
	public void reflogOnLockFailure() throws IOException {
		writeRef("refs/heads/master", A);
		int initialRefsChangedEvents = refsChangedEvents;

		Map<String, ReflogEntry> oldLogs = getLastReflogs("refs/heads/master",
				"refs/heads/branch");

		List<ReceiveCommand> cmds = Arrays.asList(
				new ReceiveCommand(A, B, "refs/heads/master", UPDATE),
				new ReceiveCommand(A, B, "refs/heads/branch", UPDATE));
		execute(newBatchUpdate(cmds).setRefLogMessage("a reflog", false));

		if (atomic) {
			assertResults(cmds, TRANSACTION_ABORTED, LOCK_FAILURE);
			assertEquals(initialRefsChangedEvents, refsChangedEvents);
			assertReflogUnchanged(oldLogs, "refs/heads/master");
			assertReflogUnchanged(oldLogs, "refs/heads/branch");
		} else {
			assertResults(cmds, OK, LOCK_FAILURE);
			assertEquals(initialRefsChangedEvents + 1, refsChangedEvents);
			assertReflogEquals(
					reflog(A, B, new PersonIdent(diskRepo), "a reflog"),
					getLastReflog("refs/heads/master"));
			assertReflogUnchanged(oldLogs, "refs/heads/branch");
		}
	}

	@Test
	public void overrideRefLogMessage() throws Exception {
		writeRef("refs/heads/master", A);
		int initialRefsChangedEvents = refsChangedEvents;

		List<ReceiveCommand> cmds = Arrays.asList(
				new ReceiveCommand(A, B, "refs/heads/master", UPDATE),
				new ReceiveCommand(zeroId(), B, "refs/heads/branch", CREATE));
		cmds.get(0).setRefLogMessage("custom log", false);
		PersonIdent ident = new PersonIdent(diskRepo);
		execute(newBatchUpdate(cmds).setRefLogIdent(ident)
				.setRefLogMessage("a reflog", true));

		assertResults(cmds, OK, OK);
<<<<<<< HEAD
		assertEquals(batchesRefUpdates() ? 2 : 3, refsChangedEvents);
		assertReflogEquals(reflog(A, B, ident, "custom log"),
				getLastReflog("refs/heads/master"), true);
		assertReflogEquals(reflog(zeroId(), B, ident, "a reflog: created"),
				getLastReflog("refs/heads/branch"), true);
=======
		assertEquals(atomic ? initialRefsChangedEvents + 1
				: initialRefsChangedEvents + 2, refsChangedEvents);
		assertReflogEquals(
				reflog(A, B, ident, "custom log"),
				getLastReflog("refs/heads/master"),
				true);
		assertReflogEquals(
				reflog(zeroId(), B, ident, "a reflog: created"),
				getLastReflog("refs/heads/branch"),
				true);
>>>>>>> 5977260a
	}

	@Test
	public void overrideDisableRefLog() throws Exception {
		writeRef("refs/heads/master", A);
		int initialRefsChangedEvents = refsChangedEvents;

		Map<String, ReflogEntry> oldLogs = getLastReflogs("refs/heads/master",
				"refs/heads/branch");

		List<ReceiveCommand> cmds = Arrays.asList(
				new ReceiveCommand(A, B, "refs/heads/master", UPDATE),
				new ReceiveCommand(zeroId(), B, "refs/heads/branch", CREATE));
		cmds.get(0).disableRefLog();
		execute(newBatchUpdate(cmds).setRefLogMessage("a reflog", true));

		assertResults(cmds, OK, OK);
<<<<<<< HEAD
		assertEquals(batchesRefUpdates() ? 2 : 3, refsChangedEvents);
=======
		assertEquals(atomic ? initialRefsChangedEvents + 1
				: initialRefsChangedEvents + 2, refsChangedEvents);
>>>>>>> 5977260a
		assertReflogUnchanged(oldLogs, "refs/heads/master");
		assertReflogEquals(
				reflog(zeroId(), B, new PersonIdent(diskRepo),
						"a reflog: created"),
				getLastReflog("refs/heads/branch"));
	}

	@Test
	public void refLogNotWrittenWithoutConfigOption() throws Exception {
		assumeFalse(useReftable);
		setLogAllRefUpdates(false);
		writeRef("refs/heads/master", A);

		Map<String, ReflogEntry> oldLogs = getLastReflogs("refs/heads/master",
				"refs/heads/branch");
		assertTrue(oldLogs.isEmpty());

		List<ReceiveCommand> cmds = Arrays.asList(
				new ReceiveCommand(A, B, "refs/heads/master", UPDATE),
				new ReceiveCommand(zeroId(), B, "refs/heads/branch", CREATE));
		execute(newBatchUpdate(cmds).setRefLogMessage("a reflog", false));

		assertResults(cmds, OK, OK);
		assertReflogUnchanged(oldLogs, "refs/heads/master");
		assertReflogUnchanged(oldLogs, "refs/heads/branch");
	}

	@Test
	public void forceRefLogInUpdate() throws Exception {
		assumeFalse(useReftable);
		setLogAllRefUpdates(false);
		writeRef("refs/heads/master", A);
		assertTrue(getLastReflogs("refs/heads/master", "refs/heads/branch")
				.isEmpty());

		List<ReceiveCommand> cmds = Arrays.asList(
				new ReceiveCommand(A, B, "refs/heads/master", UPDATE),
				new ReceiveCommand(zeroId(), B, "refs/heads/branch", CREATE));
		execute(newBatchUpdate(cmds).setRefLogMessage("a reflog", false)
				.setForceRefLog(true));

		assertResults(cmds, OK, OK);
		assertReflogEquals(reflog(A, B, new PersonIdent(diskRepo), "a reflog"),
				getLastReflog("refs/heads/master"));
		assertReflogEquals(
				reflog(zeroId(), B, new PersonIdent(diskRepo), "a reflog"),
				getLastReflog("refs/heads/branch"));
	}

	@Test
	public void forceRefLogInCommand() throws Exception {
		assumeFalse(useReftable);
		setLogAllRefUpdates(false);
		writeRef("refs/heads/master", A);

		Map<String, ReflogEntry> oldLogs = getLastReflogs("refs/heads/master",
				"refs/heads/branch");
		assertTrue(oldLogs.isEmpty());

		List<ReceiveCommand> cmds = Arrays.asList(
				new ReceiveCommand(A, B, "refs/heads/master", UPDATE),
				new ReceiveCommand(zeroId(), B, "refs/heads/branch", CREATE));
		cmds.get(1).setForceRefLog(true);
		execute(newBatchUpdate(cmds).setRefLogMessage("a reflog", false));

		assertResults(cmds, OK, OK);
		assertReflogUnchanged(oldLogs, "refs/heads/master");
		assertReflogEquals(
				reflog(zeroId(), B, new PersonIdent(diskRepo), "a reflog"),
				getLastReflog("refs/heads/branch"));
	}

	@Test
	public void packedRefsLockFailure() throws Exception {
		assumeFalse(useReftable);

		writeLooseRef("refs/heads/master", A);

		List<ReceiveCommand> cmds = Arrays.asList(
				new ReceiveCommand(A, B, "refs/heads/master", UPDATE),
				new ReceiveCommand(zeroId(), B, "refs/heads/branch", CREATE));

		LockFile myLock = refdir.lockPackedRefs();
		try {
			execute(newBatchUpdate(cmds).setAllowNonFastForwards(true));

			assertFalse(getLockFile("refs/heads/master").exists());
			assertFalse(getLockFile("refs/heads/branch").exists());

			if (atomic) {
				assertResults(cmds, LOCK_FAILURE, TRANSACTION_ABORTED);
				assertRefs("refs/heads/master", A);
			} else {
				// Only operates on loose refs, doesn't care that packed-refs is
				// locked.
				assertResults(cmds, OK, OK);
<<<<<<< HEAD
				assertRefs("refs/heads/master", B, "refs/heads/branch", B);
				assertEquals(3, refsChangedEvents);
=======
				assertRefs(
						"refs/heads/master", B,
						"refs/heads/branch", B);
>>>>>>> 5977260a
			}
		} finally {
			myLock.unlock();
		}
	}

	@Test
	public void packedRefsLockFailureRefsChangedEvents() throws Exception {
		writeLooseRef("refs/heads/master", A);
		refdir.exactRef("refs/heads/master");
		int initialRefsChangedEvents = refsChangedEvents;

		List<ReceiveCommand> cmds = Arrays.asList(
				new ReceiveCommand(A, B, "refs/heads/master", UPDATE),
				new ReceiveCommand(zeroId(), B, "refs/heads/branch", CREATE));

		LockFile myLock = refdir.lockPackedRefs();
		try {
			execute(newBatchUpdate(cmds).setAllowNonFastForwards(true));

			assertEquals(
					atomic ? initialRefsChangedEvents
							: initialRefsChangedEvents + 2,
					refsChangedEvents);
		} finally {
			myLock.unlock();
		}
	}

	@Test
	public void oneRefLockFailure() throws Exception {
		assumeFalse(useReftable);

		writeLooseRef("refs/heads/master", A);

		List<ReceiveCommand> cmds = Arrays.asList(
				new ReceiveCommand(zeroId(), B, "refs/heads/branch", CREATE),
				new ReceiveCommand(A, B, "refs/heads/master", UPDATE));

		LockFile myLock = new LockFile(refdir.fileFor("refs/heads/master"));
		assertTrue(myLock.lock());
		try {
			execute(newBatchUpdate(cmds).setAllowNonFastForwards(true));

			assertFalse(LockFile.getLockFile(refdir.packedRefsFile).exists());
			assertFalse(getLockFile("refs/heads/branch").exists());

			if (atomic) {
				assertResults(cmds, TRANSACTION_ABORTED, LOCK_FAILURE);
				assertRefs("refs/heads/master", A);
			} else {
				assertResults(cmds, OK, LOCK_FAILURE);
<<<<<<< HEAD
				assertRefs("refs/heads/branch", B, "refs/heads/master", A);
				assertEquals(2, refsChangedEvents);
=======
				assertRefs(
						"refs/heads/branch", B,
						"refs/heads/master", A);
>>>>>>> 5977260a
			}
		} finally {
			myLock.unlock();
		}
	}

	@Test
	public void oneRefLockFailureRefsChangedEvents() throws Exception {
		writeLooseRef("refs/heads/master", A);
		refdir.exactRef("refs/heads/master");
		int initialRefsChangedEvents = refsChangedEvents;

		List<ReceiveCommand> cmds = Arrays.asList(
				new ReceiveCommand(zeroId(), B, "refs/heads/branch", CREATE),
				new ReceiveCommand(A, B, "refs/heads/master", UPDATE));

		LockFile myLock = new LockFile(refdir.fileFor("refs/heads/master"));
		assertTrue(myLock.lock());
		try {
			execute(newBatchUpdate(cmds).setAllowNonFastForwards(true));

			assertEquals(
					atomic ? initialRefsChangedEvents
							: initialRefsChangedEvents + 1,
					refsChangedEvents);
		} finally {
			myLock.unlock();
		}
	}

	@Test
	public void singleRefUpdateDoesNotRequirePackedRefsLock() throws Exception {
		assumeFalse(useReftable);
		writeLooseRef("refs/heads/master", A);

		List<ReceiveCommand> cmds = Arrays
				.asList(new ReceiveCommand(A, B, "refs/heads/master", UPDATE));

		LockFile myLock = refdir.lockPackedRefs();
		try {
			execute(newBatchUpdate(cmds).setAllowNonFastForwards(true));

			assertFalse(getLockFile("refs/heads/master").exists());
			assertResults(cmds, OK);
			assertRefs("refs/heads/master", B);
		} finally {
			myLock.unlock();
		}
	}

	@Test
	public void singleRefUpdateDoesNotRequirePackedRefsLockRefsChangedEvents()
			throws Exception {
		writeLooseRef("refs/heads/master", A);
		refdir.exactRef("refs/heads/master");
		int initialRefsChangedEvents = refsChangedEvents;

		List<ReceiveCommand> cmds = Arrays
				.asList(new ReceiveCommand(A, B, "refs/heads/master", UPDATE));

		LockFile myLock = refdir.lockPackedRefs();
		try {
			execute(newBatchUpdate(cmds).setAllowNonFastForwards(true));

			assertEquals(initialRefsChangedEvents + 1, refsChangedEvents);
		} finally {
			myLock.unlock();
		}
	}

	@Test
	public void atomicUpdateRespectsInProcessLock() throws Exception {
		assumeTrue(atomic);
		assumeFalse(useReftable);

		writeLooseRef("refs/heads/master", A);

		List<ReceiveCommand> cmds = Arrays.asList(
				new ReceiveCommand(A, B, "refs/heads/master", UPDATE),
				new ReceiveCommand(zeroId(), B, "refs/heads/branch", CREATE));

		Thread t = new Thread(() -> {
			try {
				execute(newBatchUpdate(cmds).setAllowNonFastForwards(true));
			} catch (Exception e) {
				throw new RuntimeException(e);
			}
		});

		ReentrantLock l = refdir.inProcessPackedRefsLock;
		l.lock();
		try {
			t.start();
			long timeoutSecs = 10;
			long startNanos = System.nanoTime();

			// Hold onto the lock until we observe the worker thread has
			// attempted to
			// acquire it.
			while (l.getQueueLength() == 0) {
				long elapsedNanos = System.nanoTime() - startNanos;
				assertTrue(
						"timed out waiting for work thread to attempt to acquire lock",
						NANOSECONDS.toSeconds(elapsedNanos) < timeoutSecs);
				Thread.sleep(3);
			}

			// Once we unlock, the worker thread should finish the update
			// promptly.
			l.unlock();
			t.join(SECONDS.toMillis(timeoutSecs));
			assertFalse(t.isAlive());
		} finally {
			if (l.isHeldByCurrentThread()) {
				l.unlock();
			}
		}

		assertResults(cmds, OK, OK);
		assertEquals(2, refsChangedEvents);
		assertRefs("refs/heads/master", B, "refs/heads/branch", B);
	}

	@Test
	public void atomicUpdateRespectsInProcessLockRefsChangedEvents()
			throws Exception {
		assumeTrue(atomic);

		writeLooseRef("refs/heads/master", A);
		refdir.exactRef("refs/heads/master");
		int initialRefsChangedEvents = refsChangedEvents;

		List<ReceiveCommand> cmds = Arrays.asList(
				new ReceiveCommand(A, B, "refs/heads/master", UPDATE),
				new ReceiveCommand(zeroId(), B, "refs/heads/branch", CREATE));

		Thread t = new Thread(() -> {
			try {
				execute(newBatchUpdate(cmds).setAllowNonFastForwards(true));
			} catch (Exception e) {
				throw new RuntimeException(e);
			}
		});

		ReentrantLock l = refdir.inProcessPackedRefsLock;
		l.lock();
		try {
			t.start();
			long timeoutSecs = 10;

			// Hold onto the lock until we observe the worker thread has
			// attempted to
			// acquire it.
			while (l.getQueueLength() == 0) {
				Thread.sleep(3);
			}

			// Once we unlock, the worker thread should finish the update
			// promptly.
			l.unlock();
			t.join(SECONDS.toMillis(timeoutSecs));
		} finally {
			if (l.isHeldByCurrentThread()) {
				l.unlock();
			}
		}

		assertEquals(initialRefsChangedEvents + 1, refsChangedEvents);
	}

	private void setLogAllRefUpdates(boolean enable) throws Exception {
		StoredConfig cfg = diskRepo.getConfig();
		cfg.load();
		cfg.setBoolean(ConfigConstants.CONFIG_CORE_SECTION, null,
				ConfigConstants.CONFIG_KEY_LOGALLREFUPDATES, enable);
		cfg.save();
	}

	private void writeLooseRef(String name, AnyObjectId id) throws IOException {
		if (useReftable) {
			writeRef(name, id);
		} else {
			write(new File(diskRepo.getDirectory(), name), id.name() + "\n");
		}
	}

	private void writeLooseRefs(String name1, AnyObjectId id1, String name2,
			AnyObjectId id2) throws IOException {
		if (useReftable) {
			BatchRefUpdate bru = diskRepo.getRefDatabase().newBatchUpdate();

			Ref r1 = diskRepo.exactRef(name1);
			ReceiveCommand c1 = new ReceiveCommand(
					r1 != null ? r1.getObjectId() : ObjectId.zeroId(),
					id1.toObjectId(), name1, r1 == null ? CREATE : UPDATE);

			Ref r2 = diskRepo.exactRef(name2);
			ReceiveCommand c2 = new ReceiveCommand(
					r2 != null ? r2.getObjectId() : ObjectId.zeroId(),
					id2.toObjectId(), name2, r2 == null ? CREATE : UPDATE);

			bru.addCommand(c1, c2);
			try (RevWalk rw = new RevWalk(diskRepo)) {
				bru.execute(rw, NullProgressMonitor.INSTANCE);
			}
			assertEquals(c2.getResult(), ReceiveCommand.Result.OK);
			assertEquals(c1.getResult(), ReceiveCommand.Result.OK);
		} else {
			writeLooseRef(name1, id1);
			writeLooseRef(name2, id2);
		}
	}

	private void writeRef(String name, AnyObjectId id) throws IOException {
		RefUpdate u = diskRepo.updateRef(name);
		u.setRefLogMessage(getClass().getSimpleName(), false);
		u.setForceUpdate(true);
		u.setNewObjectId(id);
		RefUpdate.Result r = u.update();
		switch (r) {
		case NEW:
		case FORCED:
			return;
		default:
			throw new IOException("Got " + r + " while updating " + name);
		}
	}

	private BatchRefUpdate newBatchUpdate(List<ReceiveCommand> cmds) {
		BatchRefUpdate u = diskRepo.getRefDatabase().newBatchUpdate();
		if (atomic) {
			assertTrue(u.isAtomic());
		} else {
			u.setAtomic(false);
		}
		u.addCommand(cmds);
		return u;
	}

	private void execute(BatchRefUpdate u) throws IOException {
		execute(u, false);
	}

	private void execute(BatchRefUpdate u, boolean strictWork)
			throws IOException {
		try (RevWalk rw = new RevWalk(diskRepo)) {
			u.execute(rw, strictWork ? new StrictWorkMonitor()
					: NullProgressMonitor.INSTANCE);
		}
	}

	private void assertRefs(Object... args) throws IOException {
		if (args.length % 2 != 0) {
			throw new IllegalArgumentException(
					"expected even number of args: " + Arrays.toString(args));
		}

		Map<String, AnyObjectId> expected = new LinkedHashMap<>();
		for (int i = 0; i < args.length; i += 2) {
			expected.put((String) args[i], (AnyObjectId) args[i + 1]);
		}

		Map<String, Ref> refs = diskRepo.getRefDatabase()
				.getRefs(RefDatabase.ALL);
		Ref actualHead = refs.remove(Constants.HEAD);
		if (actualHead != null) {
			String actualLeafName = actualHead.getLeaf().getName();
			assertEquals(
					"expected HEAD to point to refs/heads/master, got: "
							+ actualLeafName,
					"refs/heads/master", actualLeafName);
			AnyObjectId expectedMaster = expected.get("refs/heads/master");
			assertNotNull("expected master ref since HEAD exists",
					expectedMaster);
			assertEquals(expectedMaster, actualHead.getObjectId());
		}

		Map<String, AnyObjectId> actual = new LinkedHashMap<>();
		refs.forEach((n, r) -> actual.put(n, r.getObjectId()));

		assertEquals(expected.keySet(), actual.keySet());
		actual.forEach((n, a) -> assertEquals(n, expected.get(n), a));
	}

	enum Result {
		OK(ReceiveCommand.Result.OK), LOCK_FAILURE(
				ReceiveCommand.Result.LOCK_FAILURE), REJECTED_NONFASTFORWARD(
						ReceiveCommand.Result.REJECTED_NONFASTFORWARD), REJECTED_MISSING_OBJECT(
								ReceiveCommand.Result.REJECTED_MISSING_OBJECT), TRANSACTION_ABORTED(
										ReceiveCommand::isTransactionAborted);

		@SuppressWarnings("ImmutableEnumChecker")
		final Predicate<? super ReceiveCommand> p;

		private Result(Predicate<? super ReceiveCommand> p) {
			this.p = p;
		}

		private Result(ReceiveCommand.Result result) {
			this(c -> c.getResult() == result);
		}
	}

	private void assertResults(List<ReceiveCommand> cmds, Result... expected) {
		if (expected.length != cmds.size()) {
			throw new IllegalArgumentException(
					"expected " + cmds.size() + " result args");
		}
		for (int i = 0; i < cmds.size(); i++) {
			ReceiveCommand c = cmds.get(i);
			Result r = expected[i];
			assertTrue(String.format(
					"result of command (%d) should be %s, got %s %s%s",
					Integer.valueOf(i), r, c, c.getResult(),
					c.getMessage() != null ? " (" + c.getMessage() + ")" : ""),
					r.p.test(c));
		}
	}

	private Map<String, ReflogEntry> getLastReflogs(String... names)
			throws IOException {
		Map<String, ReflogEntry> result = new LinkedHashMap<>();
		for (String name : names) {
			ReflogEntry e = getLastReflog(name);
			if (e != null) {
				result.put(name, e);
			}
		}
		return result;
	}

	private ReflogEntry getLastReflog(String name) throws IOException {
		ReflogReader r = diskRepo.getReflogReader(name);
		if (r == null) {
			return null;
		}
		return r.getLastEntry();
	}

	private File getLockFile(String refName) {
		return LockFile.getLockFile(refdir.fileFor(refName));
	}

	private void assertReflogUnchanged(Map<String, ReflogEntry> old,
			String name) throws IOException {
		assertReflogEquals(old.get(name), getLastReflog(name), true);
	}

	private static void assertReflogEquals(ReflogEntry expected,
			ReflogEntry actual) {
		assertReflogEquals(expected, actual, false);
	}

	private static void assertReflogEquals(ReflogEntry expected,
			ReflogEntry actual, boolean strictTime) {
		if (expected == null) {
			assertNull(actual);
			return;
		}
		assertNotNull(actual);
		assertEquals(expected.getOldId(), actual.getOldId());
		assertEquals(expected.getNewId(), actual.getNewId());
		if (strictTime) {
			assertEquals(expected.getWho(), actual.getWho());
		} else {
			assertEquals(expected.getWho().getName(),
					actual.getWho().getName());
			assertEquals(expected.getWho().getEmailAddress(),
					actual.getWho().getEmailAddress());
		}
		assertEquals(expected.getComment(), actual.getComment());
	}

	private static ReflogEntry reflog(ObjectId oldId, ObjectId newId,
			PersonIdent who, String comment) {
		return new ReflogEntry() {
			@Override
			public ObjectId getOldId() {
				return oldId;
			}

			@Override
			public ObjectId getNewId() {
				return newId;
			}

			@Override
			public PersonIdent getWho() {
				return who;
			}

			@Override
			public String getComment() {
				return comment;
			}

			@Override
			public CheckoutEntry parseCheckout() {
				throw new UnsupportedOperationException();
			}
		};
	}

	private boolean batchesRefUpdates() {
		return atomic || useReftable;
	}
}<|MERGE_RESOLUTION|>--- conflicted
+++ resolved
@@ -222,32 +222,16 @@
 
 		if (atomic) {
 			assertResults(cmds, TRANSACTION_ABORTED, REJECTED_NONFASTFORWARD);
-<<<<<<< HEAD
 			assertRefs("refs/heads/master", A, "refs/heads/masters", B);
-			assertEquals(1, refsChangedEvents);
 		} else {
 			assertResults(cmds, OK, REJECTED_NONFASTFORWARD);
 			assertRefs("refs/heads/master", B, "refs/heads/masters", B);
-			assertEquals(2, refsChangedEvents);
-=======
-			assertRefs(
-					"refs/heads/master", A,
-					"refs/heads/masters", B);
-		} else {
-			assertResults(cmds, OK, REJECTED_NONFASTFORWARD);
-			assertRefs(
-					"refs/heads/master", B,
-					"refs/heads/masters", B);
->>>>>>> 5977260a
 		}
 	}
 
 	@Test
 	public void simpleNoForceRefsChangedEvents() throws IOException {
-		writeLooseRef("refs/heads/master", A);
-		writeLooseRef("refs/heads/masters", B);
-		refdir.exactRef("refs/heads/master");
-		refdir.exactRef("refs/heads/masters");
+		writeLooseRefs("refs/heads/master", A, "refs/heads/masters", B);
 		int initialRefsChangedEvents = refsChangedEvents;
 
 		List<ReceiveCommand> cmds = Arrays.asList(
@@ -271,21 +255,12 @@
 		execute(newBatchUpdate(cmds).setAllowNonFastForwards(true));
 
 		assertResults(cmds, OK, OK);
-<<<<<<< HEAD
 		assertRefs("refs/heads/master", B, "refs/heads/masters", A);
-		assertEquals(batchesRefUpdates() ? 2 : 3, refsChangedEvents);
-=======
-		assertRefs(
-				"refs/heads/master", B,
-				"refs/heads/masters", A);
 	}
 
 	@Test
 	public void simpleForceRefsChangedEvents() throws IOException {
-		writeLooseRef("refs/heads/master", A);
-		writeLooseRef("refs/heads/masters", B);
-		refdir.exactRef("refs/heads/master");
-		refdir.exactRef("refs/heads/masters");
+		writeLooseRefs("refs/heads/master", A, "refs/heads/masters", B);
 		int initialRefsChangedEvents = refsChangedEvents;
 
 		List<ReceiveCommand> cmds = Arrays.asList(
@@ -294,9 +269,8 @@
 						UPDATE_NONFASTFORWARD));
 		execute(newBatchUpdate(cmds).setAllowNonFastForwards(true));
 
-		assertEquals(atomic ? initialRefsChangedEvents + 1
+		assertEquals(batchesRefUpdates() ? initialRefsChangedEvents + 1
 				: initialRefsChangedEvents + 2, refsChangedEvents);
->>>>>>> 5977260a
 	}
 
 	@Test
@@ -324,7 +298,6 @@
 	public void nonFastForwardDoesNotDoExpensiveMergeCheckRefsChangedEvents()
 			throws IOException {
 		writeLooseRef("refs/heads/master", B);
-		refdir.exactRef("refs/heads/master");
 		int initialRefsChangedEvents = refsChangedEvents;
 
 		List<ReceiveCommand> cmds = Arrays.asList(new ReceiveCommand(B, A,
@@ -353,43 +326,22 @@
 		execute(newBatchUpdate(cmds).setAllowNonFastForwards(true), false);
 
 		if (atomic) {
-<<<<<<< HEAD
 			// Atomic update sees that master and master/x are conflicting, then
 			// marks the first one in the list as LOCK_FAILURE and aborts the rest.
 			assertResults(cmds, LOCK_FAILURE, TRANSACTION_ABORTED,
 					TRANSACTION_ABORTED);
 			assertRefs("refs/heads/master", A, "refs/heads/masters", B);
-			assertEquals(1, refsChangedEvents);
-=======
-			// Atomic update sees that master and master/x are conflicting, then marks
-			// the first one in the list as LOCK_FAILURE and aborts the rest.
-			assertResults(cmds,
-					LOCK_FAILURE, TRANSACTION_ABORTED, TRANSACTION_ABORTED);
-			assertRefs(
-					"refs/heads/master", A,
-					"refs/heads/masters", B);
->>>>>>> 5977260a
 		} else {
 			// Non-atomic updates are applied in order: master succeeds, then
 			// master/x fails due to conflict.
 			assertResults(cmds, OK, LOCK_FAILURE, LOCK_FAILURE);
-<<<<<<< HEAD
 			assertRefs("refs/heads/master", B, "refs/heads/masters", B);
-			assertEquals(2, refsChangedEvents);
-=======
-			assertRefs(
-					"refs/heads/master", B,
-					"refs/heads/masters", B);
->>>>>>> 5977260a
 		}
 	}
 
 	@Test
 	public void fileDirectoryConflictRefsChangedEvents() throws IOException {
-		writeLooseRef("refs/heads/master", A);
-		writeLooseRef("refs/heads/masters", B);
-		refdir.exactRef("refs/heads/master");
-		refdir.exactRef("refs/heads/masters");
+		writeLooseRefs("refs/heads/master", A, "refs/heads/masters", B);
 		int initialRefsChangedEvents = refsChangedEvents;
 
 		List<ReceiveCommand> cmds = Arrays.asList(
@@ -413,29 +365,12 @@
 		execute(newBatchUpdate(cmds).setAllowNonFastForwards(true));
 
 		assertResults(cmds, OK, OK, OK);
-<<<<<<< HEAD
 		assertRefs("refs/heads/master", B, "refs/heads/masters/x", A);
-		if (atomic) {
-			assertEquals(2, refsChangedEvents);
-		} else if (!useReftable) {
-			// The non-atomic case actually produces 5 events, but that's an
-			// implementation detail. We expect at least 4 events, one for the
-			// initial read due to writeLooseRef(), and then one for each
-			// successful ref update.
-			assertTrue(refsChangedEvents >= 4);
-		}
-=======
-		assertRefs(
-				"refs/heads/master", B,
-				"refs/heads/masters/x", A);
 	}
 
 	@Test
 	public void conflictThanksToDeleteRefsChangedEvents() throws IOException {
-		writeLooseRef("refs/heads/master", A);
-		writeLooseRef("refs/heads/masters", B);
-		refdir.exactRef("refs/heads/master");
-		refdir.exactRef("refs/heads/masters");
+		writeLooseRefs("refs/heads/master", A, "refs/heads/masters", B);
 		int initialRefsChangedEvents = refsChangedEvents;
 
 		List<ReceiveCommand> cmds = Arrays.asList(
@@ -444,9 +379,8 @@
 				new ReceiveCommand(B, zeroId(), "refs/heads/masters", DELETE));
 		execute(newBatchUpdate(cmds).setAllowNonFastForwards(true));
 
-		assertEquals(atomic ? initialRefsChangedEvents + 1
+		assertEquals(batchesRefUpdates() ? initialRefsChangedEvents + 1
 				: initialRefsChangedEvents + 3, refsChangedEvents);
->>>>>>> 5977260a
 	}
 
 	@Test
@@ -465,21 +399,13 @@
 			assertRefs("refs/heads/master", A);
 		} else {
 			assertResults(cmds, REJECTED_MISSING_OBJECT, OK);
-<<<<<<< HEAD
 			assertRefs("refs/heads/master", A, "refs/heads/foo2", B);
-			assertEquals(2, refsChangedEvents);
-=======
-			assertRefs(
-					"refs/heads/master", A,
-					"refs/heads/foo2", B);
->>>>>>> 5977260a
 		}
 	}
 
 	@Test
 	public void updateToMissingObjectRefsChangedEvents() throws IOException {
 		writeLooseRef("refs/heads/master", A);
-		refdir.exactRef("refs/heads/master");
 		int initialRefsChangedEvents = refsChangedEvents;
 
 		ObjectId bad = ObjectId
@@ -516,7 +442,6 @@
 	@Test
 	public void addMissingObjectRefsChangedEvents() throws IOException {
 		writeLooseRef("refs/heads/master", A);
-		refdir.exactRef("refs/heads/master");
 		int initialRefsChangedEvents = refsChangedEvents;
 
 		ObjectId bad = ObjectId
@@ -562,21 +487,13 @@
 			assertRefs("refs/heads/master", A);
 		} else {
 			assertResults(cmds, LOCK_FAILURE, OK);
-<<<<<<< HEAD
 			assertRefs("refs/heads/master", A, "refs/heads/foo2", B);
-			assertEquals(2, refsChangedEvents);
-=======
-			assertRefs(
-					"refs/heads/master", A,
-					"refs/heads/foo2", B);
->>>>>>> 5977260a
 		}
 	}
 
 	@Test
 	public void oneRefWrongOldValueRefsChangedEvents() throws IOException {
 		writeLooseRef("refs/heads/master", A);
-		refdir.exactRef("refs/heads/master");
 		int initialRefsChangedEvents = refsChangedEvents;
 
 		List<ReceiveCommand> cmds = Arrays.asList(
@@ -609,7 +526,7 @@
 	@Test
 	public void nonExistentRefRefsChangedEvents() throws IOException {
 		writeLooseRef("refs/heads/master", A);
-		refdir.exactRef("refs/heads/master");
+
 		int initialRefsChangedEvents = refsChangedEvents;
 
 		List<ReceiveCommand> cmds = Arrays.asList(
@@ -637,16 +554,9 @@
 		execute(newBatchUpdate(cmds).setAllowNonFastForwards(true));
 
 		assertResults(cmds, OK, OK);
-<<<<<<< HEAD
 		assertRefs("refs/heads/master", B, "refs/heads/branch", B);
-		assertEquals(batchesRefUpdates() ? 2 : 3, refsChangedEvents);
-=======
-		assertRefs(
-				"refs/heads/master", B,
-				"refs/heads/branch", B);
-		assertEquals(atomic ? initialRefsChangedEvents + 1
+		assertEquals(batchesRefUpdates() ? initialRefsChangedEvents + 1
 				: initialRefsChangedEvents + 2, refsChangedEvents);
->>>>>>> 5977260a
 		assertReflogUnchanged(oldLogs, "refs/heads/master");
 		assertReflogUnchanged(oldLogs, "refs/heads/branch");
 	}
@@ -668,15 +578,9 @@
 		assertResults(cmds, OK, OK);
 		assertRefs("refs/heads/master", B, "refs/heads/branch1", B,
 				"refs/heads/branch2", A);
-<<<<<<< HEAD
-		assertEquals(batchesRefUpdates() ? 3 : 4, refsChangedEvents);
+		assertEquals(batchesRefUpdates() ? initialRefsChangedEvents + 1
+				: initialRefsChangedEvents + 2, refsChangedEvents);
 		assertReflogEquals(reflog(A, B, new PersonIdent(diskRepo), "a reflog"),
-=======
-		assertEquals(atomic ? initialRefsChangedEvents + 1
-				: initialRefsChangedEvents + 2, refsChangedEvents);
-		assertReflogEquals(
-				reflog(A, B, new PersonIdent(diskRepo), "a reflog"),
->>>>>>> 5977260a
 				getLastReflog("refs/heads/master"));
 		assertReflogEquals(
 				reflog(zeroId(), B, new PersonIdent(diskRepo), "a reflog"),
@@ -701,13 +605,8 @@
 		assertResults(cmds, OK, OK, OK);
 		assertRefs("refs/heads/master", B, "refs/heads/branch1", A,
 				"refs/heads/branch2", A);
-<<<<<<< HEAD
-		assertEquals(batchesRefUpdates() ? 3 : 5, refsChangedEvents);
-=======
-		assertEquals(atomic ? initialRefsChangedEvents + 1
-				: initialRefsChangedEvents + 3,
-				refsChangedEvents);
->>>>>>> 5977260a
+		assertEquals(batchesRefUpdates() ? initialRefsChangedEvents + 1
+				: initialRefsChangedEvents + 3, refsChangedEvents);
 		assertReflogEquals(
 				// Always forced; setAllowNonFastForwards(true) bypasses the
 				// check.
@@ -749,16 +648,9 @@
 		execute(newBatchUpdate(cmds).setRefLogMessage("a reflog", true));
 
 		assertResults(cmds, OK, OK);
-<<<<<<< HEAD
 		assertRefs("refs/heads/master", B, "refs/heads/branch", A);
-		assertEquals(batchesRefUpdates() ? 2 : 3, refsChangedEvents);
-=======
-		assertRefs(
-				"refs/heads/master", B,
-				"refs/heads/branch", A);
-		assertEquals(atomic ? initialRefsChangedEvents + 1
+		assertEquals(batchesRefUpdates() ? initialRefsChangedEvents + 1
 				: initialRefsChangedEvents + 2, refsChangedEvents);
->>>>>>> 5977260a
 		assertReflogEquals(
 				reflog(A, B, new PersonIdent(diskRepo),
 						"a reflog: fast-forward"),
@@ -783,43 +675,22 @@
 				.setRefLogIdent(ident));
 
 		assertResults(cmds, OK, OK);
-<<<<<<< HEAD
-		assertEquals(batchesRefUpdates() ? 2 : 3, refsChangedEvents);
+		assertEquals(batchesRefUpdates() ? initialRefsChangedEvents + 1
+				: initialRefsChangedEvents + 2, refsChangedEvents);
 		assertRefs("refs/heads/master", B, "refs/heads/branch", B);
 		assertReflogEquals(reflog(A, B, ident, "a reflog"),
 				getLastReflog("refs/heads/master"), true);
 		assertReflogEquals(reflog(zeroId(), B, ident, "a reflog"),
 				getLastReflog("refs/heads/branch"), true);
-=======
-		assertEquals(atomic ? initialRefsChangedEvents + 1
-				: initialRefsChangedEvents + 2, refsChangedEvents);
-		assertRefs(
-				"refs/heads/master", B,
-				"refs/heads/branch", B);
-		assertReflogEquals(
-				reflog(A, B, ident, "a reflog"),
-				getLastReflog("refs/heads/master"),
-				true);
-		assertReflogEquals(
-				reflog(zeroId(), B, ident, "a reflog"),
-				getLastReflog("refs/heads/branch"),
-				true);
->>>>>>> 5977260a
 	}
 
 	@Test
 	public void reflogDelete() throws IOException {
 		writeRef("refs/heads/master", A);
 		writeRef("refs/heads/branch", A);
-<<<<<<< HEAD
+		int initialRefsChangedEvents = refsChangedEvents;
 		assertEquals(2, getLastReflogs("refs/heads/master", "refs/heads/branch")
 				.size());
-=======
-		int initialRefsChangedEvents = refsChangedEvents;
-
-		assertEquals(
-				2, getLastReflogs("refs/heads/master", "refs/heads/branch").size());
->>>>>>> 5977260a
 
 		List<ReceiveCommand> cmds = Arrays.asList(
 				new ReceiveCommand(A, zeroId(), "refs/heads/master", DELETE),
@@ -828,8 +699,8 @@
 
 		assertResults(cmds, OK, OK);
 		assertRefs("refs/heads/branch", B);
-<<<<<<< HEAD
-		assertEquals(batchesRefUpdates() ? 3 : 4, refsChangedEvents);
+		assertEquals(batchesRefUpdates() ? initialRefsChangedEvents + 1
+				: initialRefsChangedEvents + 2, refsChangedEvents);
 		if (useReftable) {
 			// reftable retains reflog entries for deleted branches.
 			assertReflogEquals(
@@ -839,13 +710,6 @@
 			assertNull(getLastReflog("refs/heads/master"));
 		}
 		assertReflogEquals(reflog(A, B, new PersonIdent(diskRepo), "a reflog"),
-=======
-		assertEquals(atomic ? initialRefsChangedEvents + 1
-				: initialRefsChangedEvents + 2, refsChangedEvents);
-		assertNull(getLastReflog("refs/heads/master"));
-		assertReflogEquals(
-				reflog(A, B, new PersonIdent(diskRepo), "a reflog"),
->>>>>>> 5977260a
 				getLastReflog("refs/heads/branch"));
 	}
 
@@ -861,17 +725,12 @@
 
 		assertResults(cmds, OK, OK);
 		assertRefs("refs/heads/master/x", A);
-<<<<<<< HEAD
-		assertEquals(batchesRefUpdates() ? 2 : 3, refsChangedEvents);
+		assertEquals(batchesRefUpdates() ? initialRefsChangedEvents + 1
+				: initialRefsChangedEvents + 2, refsChangedEvents);
 		if (!useReftable) {
 			// reftable retains reflog entries for deleted branches.
 			assertNull(getLastReflog("refs/heads/master"));
 		}
-=======
-		assertEquals(atomic ? initialRefsChangedEvents + 1
-				: initialRefsChangedEvents + 2, refsChangedEvents);
-		assertNull(getLastReflog("refs/heads/master"));
->>>>>>> 5977260a
 		assertReflogEquals(
 				reflog(zeroId(), A, new PersonIdent(diskRepo), "a reflog"),
 				getLastReflog("refs/heads/master/x"));
@@ -919,24 +778,12 @@
 				.setRefLogMessage("a reflog", true));
 
 		assertResults(cmds, OK, OK);
-<<<<<<< HEAD
-		assertEquals(batchesRefUpdates() ? 2 : 3, refsChangedEvents);
+		assertEquals(batchesRefUpdates() ? initialRefsChangedEvents + 1
+				: initialRefsChangedEvents + 2, refsChangedEvents);
 		assertReflogEquals(reflog(A, B, ident, "custom log"),
 				getLastReflog("refs/heads/master"), true);
 		assertReflogEquals(reflog(zeroId(), B, ident, "a reflog: created"),
 				getLastReflog("refs/heads/branch"), true);
-=======
-		assertEquals(atomic ? initialRefsChangedEvents + 1
-				: initialRefsChangedEvents + 2, refsChangedEvents);
-		assertReflogEquals(
-				reflog(A, B, ident, "custom log"),
-				getLastReflog("refs/heads/master"),
-				true);
-		assertReflogEquals(
-				reflog(zeroId(), B, ident, "a reflog: created"),
-				getLastReflog("refs/heads/branch"),
-				true);
->>>>>>> 5977260a
 	}
 
 	@Test
@@ -954,12 +801,8 @@
 		execute(newBatchUpdate(cmds).setRefLogMessage("a reflog", true));
 
 		assertResults(cmds, OK, OK);
-<<<<<<< HEAD
-		assertEquals(batchesRefUpdates() ? 2 : 3, refsChangedEvents);
-=======
-		assertEquals(atomic ? initialRefsChangedEvents + 1
+		assertEquals(batchesRefUpdates() ? initialRefsChangedEvents + 1
 				: initialRefsChangedEvents + 2, refsChangedEvents);
->>>>>>> 5977260a
 		assertReflogUnchanged(oldLogs, "refs/heads/master");
 		assertReflogEquals(
 				reflog(zeroId(), B, new PersonIdent(diskRepo),
@@ -970,6 +813,7 @@
 	@Test
 	public void refLogNotWrittenWithoutConfigOption() throws Exception {
 		assumeFalse(useReftable);
+
 		setLogAllRefUpdates(false);
 		writeRef("refs/heads/master", A);
 
@@ -990,6 +834,7 @@
 	@Test
 	public void forceRefLogInUpdate() throws Exception {
 		assumeFalse(useReftable);
+
 		setLogAllRefUpdates(false);
 		writeRef("refs/heads/master", A);
 		assertTrue(getLastReflogs("refs/heads/master", "refs/heads/branch")
@@ -1012,6 +857,7 @@
 	@Test
 	public void forceRefLogInCommand() throws Exception {
 		assumeFalse(useReftable);
+
 		setLogAllRefUpdates(false);
 		writeRef("refs/heads/master", A);
 
@@ -1056,14 +902,7 @@
 				// Only operates on loose refs, doesn't care that packed-refs is
 				// locked.
 				assertResults(cmds, OK, OK);
-<<<<<<< HEAD
 				assertRefs("refs/heads/master", B, "refs/heads/branch", B);
-				assertEquals(3, refsChangedEvents);
-=======
-				assertRefs(
-						"refs/heads/master", B,
-						"refs/heads/branch", B);
->>>>>>> 5977260a
 			}
 		} finally {
 			myLock.unlock();
@@ -1072,8 +911,9 @@
 
 	@Test
 	public void packedRefsLockFailureRefsChangedEvents() throws Exception {
-		writeLooseRef("refs/heads/master", A);
-		refdir.exactRef("refs/heads/master");
+		assumeFalse(useReftable);
+
+		writeLooseRef("refs/heads/master", A);
 		int initialRefsChangedEvents = refsChangedEvents;
 
 		List<ReceiveCommand> cmds = Arrays.asList(
@@ -1084,10 +924,8 @@
 		try {
 			execute(newBatchUpdate(cmds).setAllowNonFastForwards(true));
 
-			assertEquals(
-					atomic ? initialRefsChangedEvents
-							: initialRefsChangedEvents + 2,
-					refsChangedEvents);
+			assertEquals(atomic ? initialRefsChangedEvents
+					: initialRefsChangedEvents + 2, refsChangedEvents);
 		} finally {
 			myLock.unlock();
 		}
@@ -1116,14 +954,7 @@
 				assertRefs("refs/heads/master", A);
 			} else {
 				assertResults(cmds, OK, LOCK_FAILURE);
-<<<<<<< HEAD
 				assertRefs("refs/heads/branch", B, "refs/heads/master", A);
-				assertEquals(2, refsChangedEvents);
-=======
-				assertRefs(
-						"refs/heads/branch", B,
-						"refs/heads/master", A);
->>>>>>> 5977260a
 			}
 		} finally {
 			myLock.unlock();
@@ -1132,8 +963,9 @@
 
 	@Test
 	public void oneRefLockFailureRefsChangedEvents() throws Exception {
-		writeLooseRef("refs/heads/master", A);
-		refdir.exactRef("refs/heads/master");
+		assumeFalse(useReftable);
+
+		writeLooseRef("refs/heads/master", A);
 		int initialRefsChangedEvents = refsChangedEvents;
 
 		List<ReceiveCommand> cmds = Arrays.asList(
@@ -1145,10 +977,8 @@
 		try {
 			execute(newBatchUpdate(cmds).setAllowNonFastForwards(true));
 
-			assertEquals(
-					atomic ? initialRefsChangedEvents
-							: initialRefsChangedEvents + 1,
-					refsChangedEvents);
+			assertEquals(atomic ? initialRefsChangedEvents
+					: initialRefsChangedEvents + 1, refsChangedEvents);
 		} finally {
 			myLock.unlock();
 		}
@@ -1157,6 +987,7 @@
 	@Test
 	public void singleRefUpdateDoesNotRequirePackedRefsLock() throws Exception {
 		assumeFalse(useReftable);
+
 		writeLooseRef("refs/heads/master", A);
 
 		List<ReceiveCommand> cmds = Arrays
@@ -1177,8 +1008,9 @@
 	@Test
 	public void singleRefUpdateDoesNotRequirePackedRefsLockRefsChangedEvents()
 			throws Exception {
-		writeLooseRef("refs/heads/master", A);
-		refdir.exactRef("refs/heads/master");
+		assumeFalse(useReftable);
+
+		writeLooseRef("refs/heads/master", A);
 		int initialRefsChangedEvents = refsChangedEvents;
 
 		List<ReceiveCommand> cmds = Arrays
@@ -1243,7 +1075,6 @@
 		}
 
 		assertResults(cmds, OK, OK);
-		assertEquals(2, refsChangedEvents);
 		assertRefs("refs/heads/master", B, "refs/heads/branch", B);
 	}
 
@@ -1251,9 +1082,9 @@
 	public void atomicUpdateRespectsInProcessLockRefsChangedEvents()
 			throws Exception {
 		assumeTrue(atomic);
-
-		writeLooseRef("refs/heads/master", A);
-		refdir.exactRef("refs/heads/master");
+		assumeFalse(useReftable);
+
+		writeLooseRef("refs/heads/master", A);
 		int initialRefsChangedEvents = refsChangedEvents;
 
 		List<ReceiveCommand> cmds = Arrays.asList(
@@ -1307,6 +1138,11 @@
 			writeRef(name, id);
 		} else {
 			write(new File(diskRepo.getDirectory(), name), id.name() + "\n");
+			// force the refs-changed event to be fired for the loose ref that
+			// was created. We do this to get the events fired during the test
+			// 'setup' out of the way and this allows us to now accurately
+			// assert only for the new events fired during the BatchRefUpdate.
+			refdir.exactRef(name);
 		}
 	}
 
@@ -1409,11 +1245,11 @@
 	}
 
 	enum Result {
-		OK(ReceiveCommand.Result.OK), LOCK_FAILURE(
-				ReceiveCommand.Result.LOCK_FAILURE), REJECTED_NONFASTFORWARD(
-						ReceiveCommand.Result.REJECTED_NONFASTFORWARD), REJECTED_MISSING_OBJECT(
-								ReceiveCommand.Result.REJECTED_MISSING_OBJECT), TRANSACTION_ABORTED(
-										ReceiveCommand::isTransactionAborted);
+		OK(ReceiveCommand.Result.OK),
+		LOCK_FAILURE(ReceiveCommand.Result.LOCK_FAILURE),
+		REJECTED_NONFASTFORWARD(ReceiveCommand.Result.REJECTED_NONFASTFORWARD),
+		REJECTED_MISSING_OBJECT(ReceiveCommand.Result.REJECTED_MISSING_OBJECT),
+		TRANSACTION_ABORTED(ReceiveCommand::isTransactionAborted);
 
 		@SuppressWarnings("ImmutableEnumChecker")
 		final Predicate<? super ReceiveCommand> p;
