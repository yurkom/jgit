/*
 * Copyright (C) 2018, Google LLC.
 * and other copyright owners as documented in the project's IP log.
 *
 * This program and the accompanying materials are made available
 * under the terms of the Eclipse Distribution License v1.0 which
 * accompanies this distribution, is reproduced below, and is
 * available at http://www.eclipse.org/org/documents/edl-v10.php
 *
 * All rights reserved.
 *
 * Redistribution and use in source and binary forms, with or
 * without modification, are permitted provided that the following
 * conditions are met:
 *
 * - Redistributions of source code must retain the above copyright
 *   notice, this list of conditions and the following disclaimer.
 *
 * - Redistributions in binary form must reproduce the above
 *   copyright notice, this list of conditions and the following
 *   disclaimer in the documentation and/or other materials provided
 *   with the distribution.
 *
 * - Neither the name of the Eclipse Foundation, Inc. nor the
 *   names of its contributors may be used to endorse or promote
 *   products derived from this software without specific prior
 *   written permission.
 *
 * THIS SOFTWARE IS PROVIDED BY THE COPYRIGHT HOLDERS AND
 * CONTRIBUTORS "AS IS" AND ANY EXPRESS OR IMPLIED WARRANTIES,
 * INCLUDING, BUT NOT LIMITED TO, THE IMPLIED WARRANTIES
 * OF MERCHANTABILITY AND FITNESS FOR A PARTICULAR PURPOSE
 * ARE DISCLAIMED. IN NO EVENT SHALL THE COPYRIGHT OWNER OR
 * CONTRIBUTORS BE LIABLE FOR ANY DIRECT, INDIRECT, INCIDENTAL,
 * SPECIAL, EXEMPLARY, OR CONSEQUENTIAL DAMAGES (INCLUDING, BUT
 * NOT LIMITED TO, PROCUREMENT OF SUBSTITUTE GOODS OR SERVICES;
 * LOSS OF USE, DATA, OR PROFITS; OR BUSINESS INTERRUPTION) HOWEVER
 * CAUSED AND ON ANY THEORY OF LIABILITY, WHETHER IN CONTRACT,
 * STRICT LIABILITY, OR TORT (INCLUDING NEGLIGENCE OR OTHERWISE)
 * ARISING IN ANY WAY OUT OF THE USE OF THIS SOFTWARE, EVEN IF
 * ADVISED OF THE POSSIBILITY OF SUCH DAMAGE.
 */
package org.eclipse.jgit.transport;

import static org.hamcrest.Matchers.hasItems;
import static org.junit.Assert.assertEquals;
import static org.junit.Assert.assertFalse;
import static org.junit.Assert.assertThat;
import static org.junit.Assert.assertTrue;
import static org.eclipse.jgit.transport.ObjectIdMatcher.hasOnlyObjectIds;

import java.io.ByteArrayInputStream;
import java.io.ByteArrayOutputStream;
import java.io.IOException;

import org.eclipse.jgit.errors.PackProtocolException;
import org.eclipse.jgit.internal.storage.dfs.DfsRepositoryDescription;
import org.eclipse.jgit.internal.storage.dfs.InMemoryRepository;
import org.eclipse.jgit.junit.TestRepository;
import org.eclipse.jgit.lib.Config;
import org.eclipse.jgit.revwalk.RevCommit;
import org.junit.Before;
import org.junit.Rule;
import org.junit.Test;
import org.junit.rules.ExpectedException;

public class ProtocolV2ParserTest {

	@Rule
	public ExpectedException thrown = ExpectedException.none();

	private TestRepository<InMemoryRepository> testRepo;

	@Before
	public void setUp() throws Exception {
		testRepo = new TestRepository<>(newRepo("protocol-v2-parser-test"));
	}

	private static InMemoryRepository newRepo(String name) {
		return new InMemoryRepository(new DfsRepositoryDescription(name));
	}

	private static class ConfigBuilder {

		private boolean allowRefInWant;

		private boolean allowFilter;

		private ConfigBuilder() {
		}

		static ConfigBuilder start() {
			return new ConfigBuilder();
		}

		static TransferConfig getDefault() {
			return start().done();
		}

		ConfigBuilder allowRefInWant() {
			allowRefInWant = true;
			return this;
		}

		ConfigBuilder allowFilter() {
			allowFilter = true;
			return this;
		}

		TransferConfig done() {
			Config rc = new Config();
			rc.setBoolean("uploadpack", null, "allowrefinwant", allowRefInWant);
			rc.setBoolean("uploadpack", null, "allowfilter", allowFilter);
			return new TransferConfig(rc);
		}
	}

	/*
	 * Convert the input lines to the PacketLine that the parser reads.
	 */
	private static PacketLineIn formatAsPacketLine(String... inputLines)
			throws IOException {
		ByteArrayOutputStream send = new ByteArrayOutputStream();
		PacketLineOut pckOut = new PacketLineOut(send);
		for (String line : inputLines) {
			if (line == PacketLineIn.END) {
				pckOut.end();
			} else if (line == PacketLineIn.DELIM) {
				pckOut.writeDelim();
			} else {
				pckOut.writeString(line);
			}
		}

		return new PacketLineIn(new ByteArrayInputStream(send.toByteArray()));
	}

	/*
	 * Succesful fetch with the basic core commands of the protocol.
	 */
	@Test
	public void testFetchBasicArguments()
			throws PackProtocolException, IOException {
		PacketLineIn pckIn = formatAsPacketLine(
				PacketLineIn.DELIM,
				"thin-pack", "no-progress", "include-tag", "ofs-delta",
				"want 4624442d68ee402a94364191085b77137618633e",
				"want f900c8326a43303685c46b279b9f70411bff1a4b",
				"have 554f6e41067b9e3e565b6988a8294fac1cb78f4b",
				"have abc760ab9ad72f08209943251b36cb886a578f87", "done",
				PacketLineIn.END);
		ProtocolV2Parser parser = new ProtocolV2Parser(
				ConfigBuilder.getDefault());
<<<<<<< HEAD
		FetchV2Request request = parser.parseFetchRequest(pckIn,
				testRepo.getRepository().getRefDatabase());
		assertTrue(request.getClientCapabilities()
=======
		FetchV2Request request = parser.parseFetchRequest(pckIn);
		assertTrue(request.getOptions()
>>>>>>> 53ab1188
				.contains(GitProtocolConstants.OPTION_THIN_PACK));
		assertTrue(request.getClientCapabilities()
				.contains(GitProtocolConstants.OPTION_NO_PROGRESS));
		assertTrue(request.getClientCapabilities()
				.contains(GitProtocolConstants.OPTION_INCLUDE_TAG));
		assertTrue(request.getClientCapabilities()
				.contains(GitProtocolConstants.CAPABILITY_OFS_DELTA));
		assertThat(request.getWantIds(),
				hasOnlyObjectIds("4624442d68ee402a94364191085b77137618633e",
						"f900c8326a43303685c46b279b9f70411bff1a4b"));
		assertThat(request.getPeerHas(),
				hasOnlyObjectIds("554f6e41067b9e3e565b6988a8294fac1cb78f4b",
						"abc760ab9ad72f08209943251b36cb886a578f87"));
		assertTrue(request.getWantedRefs().isEmpty());
		assertTrue(request.wasDoneReceived());
	}

	@Test
	public void testFetchWithShallow_deepen() throws IOException {
		PacketLineIn pckIn = formatAsPacketLine(
				PacketLineIn.DELIM,
				"deepen 15",
				"deepen-relative",
				"shallow 28274d02c489f4c7e68153056e9061a46f62d7a0",
				"shallow 145e683b229dcab9d0e2ccb01b386f9ecc17d29d",
				PacketLineIn.END);
		ProtocolV2Parser parser = new ProtocolV2Parser(
				ConfigBuilder.getDefault());
<<<<<<< HEAD
		FetchV2Request request = parser.parseFetchRequest(pckIn,
				testRepo.getRepository().getRefDatabase());
		assertThat(request.getClientShallowCommits(),
				hasOnlyObjectIds("28274d02c489f4c7e68153056e9061a46f62d7a0",
=======
		FetchV2Request request = parser.parseFetchRequest(pckIn);
		assertThat(objIdsAsStrings(request.getClientShallowCommits()),
				hasItems("28274d02c489f4c7e68153056e9061a46f62d7a0",
>>>>>>> 53ab1188
						"145e683b229dcab9d0e2ccb01b386f9ecc17d29d"));
		assertTrue(request.getDeepenNotRefs().isEmpty());
		assertEquals(15, request.getDepth());
		assertTrue(request.getClientCapabilities()
				.contains(GitProtocolConstants.OPTION_DEEPEN_RELATIVE));
	}

	@Test
	public void testFetchWithShallow_deepenNot() throws IOException {
		PacketLineIn pckIn = formatAsPacketLine(PacketLineIn.DELIM,
				"shallow 28274d02c489f4c7e68153056e9061a46f62d7a0",
				"shallow 145e683b229dcab9d0e2ccb01b386f9ecc17d29d",
				"deepen-not a08595f76159b09d57553e37a5123f1091bb13e7",
				PacketLineIn.END);
		ProtocolV2Parser parser = new ProtocolV2Parser(
				ConfigBuilder.getDefault());
<<<<<<< HEAD
		FetchV2Request request = parser.parseFetchRequest(pckIn,
				testRepo.getRepository().getRefDatabase());
		assertThat(request.getClientShallowCommits(),
				hasOnlyObjectIds("28274d02c489f4c7e68153056e9061a46f62d7a0",
=======
		FetchV2Request request = parser.parseFetchRequest(pckIn);
		assertThat(objIdsAsStrings(request.getClientShallowCommits()),
				hasItems("28274d02c489f4c7e68153056e9061a46f62d7a0",
>>>>>>> 53ab1188
						"145e683b229dcab9d0e2ccb01b386f9ecc17d29d"));
		assertThat(request.getDeepenNotRefs(),
				hasItems("a08595f76159b09d57553e37a5123f1091bb13e7"));
	}

	@Test
	public void testFetchWithShallow_deepenSince() throws IOException {
		PacketLineIn pckIn = formatAsPacketLine(PacketLineIn.DELIM,
				"shallow 28274d02c489f4c7e68153056e9061a46f62d7a0",
				"shallow 145e683b229dcab9d0e2ccb01b386f9ecc17d29d",
				"deepen-since 123123123",
				PacketLineIn.END);
		ProtocolV2Parser parser = new ProtocolV2Parser(
				ConfigBuilder.getDefault());
<<<<<<< HEAD
		FetchV2Request request = parser.parseFetchRequest(pckIn,
				testRepo.getRepository().getRefDatabase());
		assertThat(request.getClientShallowCommits(),
				hasOnlyObjectIds("28274d02c489f4c7e68153056e9061a46f62d7a0",
=======
		FetchV2Request request = parser.parseFetchRequest(pckIn);
		assertThat(objIdsAsStrings(request.getClientShallowCommits()),
				hasItems("28274d02c489f4c7e68153056e9061a46f62d7a0",
>>>>>>> 53ab1188
						"145e683b229dcab9d0e2ccb01b386f9ecc17d29d"));
		assertEquals(123123123, request.getDeepenSince());
	}

	@Test
	public void testFetchWithNoneFilter() throws IOException {
		PacketLineIn pckIn = formatAsPacketLine(PacketLineIn.DELIM,
				"filter blob:none",
				PacketLineIn.END);
		ProtocolV2Parser parser = new ProtocolV2Parser(
				ConfigBuilder.start().allowFilter().done());
		FetchV2Request request = parser.parseFetchRequest(pckIn);
		assertEquals(0, request.getFilterBlobLimit());
	}

	@Test
	public void testFetchWithBlobSizeFilter() throws IOException {
		PacketLineIn pckIn = formatAsPacketLine(PacketLineIn.DELIM,
				"filter blob:limit=15",
				PacketLineIn.END);
		ProtocolV2Parser parser = new ProtocolV2Parser(
				ConfigBuilder.start().allowFilter().done());
		FetchV2Request request = parser.parseFetchRequest(pckIn);
		assertEquals(15, request.getFilterBlobLimit());
	}

	@Test
	public void testFetchMustNotHaveMultipleFilters() throws IOException {
		PacketLineIn pckIn = formatAsPacketLine(PacketLineIn.DELIM,
				"filter blob:none",
				"filter blob:limit=12",
				PacketLineIn.END);
		ProtocolV2Parser parser = new ProtocolV2Parser(
				ConfigBuilder.start().allowFilter().done());
<<<<<<< HEAD

		thrown.expect(PackProtocolException.class);
		parser.parseFetchRequest(pckIn,
				testRepo.getRepository().getRefDatabase());
=======
		FetchV2Request request = parser.parseFetchRequest(pckIn);
		assertEquals(0, request.getFilterBlobLimit());
>>>>>>> 53ab1188
	}

	@Test
	public void testFetchFilterWithoutAllowFilter() throws IOException {
		PacketLineIn pckIn = formatAsPacketLine(PacketLineIn.DELIM,
				"filter blob:limit=12", PacketLineIn.END);
		ProtocolV2Parser parser = new ProtocolV2Parser(
				ConfigBuilder.getDefault());
<<<<<<< HEAD

		thrown.expect(PackProtocolException.class);
		parser.parseFetchRequest(pckIn,
				testRepo.getRepository().getRefDatabase());
=======
		parser.parseFetchRequest(pckIn);
>>>>>>> 53ab1188
	}

	@Test
	public void testFetchWithRefInWant() throws Exception {
		RevCommit one = testRepo.commit().message("1").create();
		RevCommit two = testRepo.commit().message("2").create();
		testRepo.update("branchA", one);
		testRepo.update("branchB", two);

		PacketLineIn pckIn = formatAsPacketLine(PacketLineIn.DELIM,
				"want e4980cdc48cfa1301493ca94eb70523f6788b819",
				"want-ref refs/heads/branchA",
				PacketLineIn.END);
		ProtocolV2Parser parser = new ProtocolV2Parser(
				ConfigBuilder.start().allowRefInWant().done());

		FetchV2Request request = parser.parseFetchRequest(pckIn);
		assertEquals(1, request.getWantedRefs().size());
<<<<<<< HEAD
		assertThat(request.getWantedRefs().keySet(),
				hasItems("refs/heads/branchA"));
		assertEquals(2, request.getWantIds().size());
		assertThat(request.getWantIds(), hasOnlyObjectIds(
				"e4980cdc48cfa1301493ca94eb70523f6788b819",
				one.getName()));
=======
		assertThat(request.getWantedRefs(), hasItems("refs/heads/branchA"));
		assertEquals(1, request.getWantsIds().size());
		assertThat(objIdsAsStrings(request.getWantsIds()),
				hasItems("e4980cdc48cfa1301493ca94eb70523f6788b819"));
>>>>>>> 53ab1188
	}

	@Test
	public void testFetchWithRefInWantUnknownRef() throws Exception {
		PacketLineIn pckIn = formatAsPacketLine(PacketLineIn.DELIM,
				"want e4980cdc48cfa1301493ca94eb70523f6788b819",
				"want-ref refs/heads/branchC",
				PacketLineIn.END);
		ProtocolV2Parser parser = new ProtocolV2Parser(
				ConfigBuilder.start().allowRefInWant().done());

		RevCommit one = testRepo.commit().message("1").create();
		RevCommit two = testRepo.commit().message("2").create();
		testRepo.update("branchA", one);
		testRepo.update("branchB", two);

<<<<<<< HEAD
		thrown.expect(PackProtocolException.class);
		thrown.expectMessage(containsString("refs/heads/branchC"));
		parser.parseFetchRequest(pckIn,
				testRepo.getRepository().getRefDatabase());
=======
		FetchV2Request request = parser.parseFetchRequest(pckIn);
		assertEquals(1, request.getWantedRefs().size());
		assertThat(request.getWantedRefs(), hasItems("refs/heads/branchC"));
>>>>>>> 53ab1188
	}

	@Test
	public void testLsRefsMinimalReq() throws IOException {
		PacketLineIn pckIn = formatAsPacketLine(PacketLineIn.DELIM,
				PacketLineIn.END);

		ProtocolV2Parser parser = new ProtocolV2Parser(
				ConfigBuilder.getDefault());
		LsRefsV2Request req = parser.parseLsRefsRequest(pckIn);
		assertFalse(req.getPeel());
		assertFalse(req.getSymrefs());
		assertEquals(0, req.getRefPrefixes().size());
	}

	@Test
	public void testLsRefsSymrefs() throws IOException {
		PacketLineIn pckIn = formatAsPacketLine(PacketLineIn.DELIM, "symrefs",
				PacketLineIn.END);

		ProtocolV2Parser parser = new ProtocolV2Parser(
				ConfigBuilder.getDefault());
		LsRefsV2Request req = parser.parseLsRefsRequest(pckIn);
		assertFalse(req.getPeel());
		assertTrue(req.getSymrefs());
		assertEquals(0, req.getRefPrefixes().size());

	}

	@Test
	public void testLsRefsPeel() throws IOException {
		PacketLineIn pckIn = formatAsPacketLine(
				PacketLineIn.DELIM,
				"peel",
				PacketLineIn.END);

		ProtocolV2Parser parser = new ProtocolV2Parser(
				ConfigBuilder.getDefault());
		LsRefsV2Request req = parser.parseLsRefsRequest(pckIn);
		assertTrue(req.getPeel());
		assertFalse(req.getSymrefs());
		assertEquals(0, req.getRefPrefixes().size());
	}

	@Test
	public void testLsRefsRefPrefixes() throws IOException {
		PacketLineIn pckIn = formatAsPacketLine(PacketLineIn.DELIM,
				"ref-prefix refs/for", "ref-prefix refs/heads",
				PacketLineIn.END);

		ProtocolV2Parser parser = new ProtocolV2Parser(
				ConfigBuilder.getDefault());
		LsRefsV2Request req = parser.parseLsRefsRequest(pckIn);
		assertFalse(req.getPeel());
		assertFalse(req.getSymrefs());
		assertEquals(2, req.getRefPrefixes().size());
		assertThat(req.getRefPrefixes(), hasItems("refs/for", "refs/heads"));
	}
}<|MERGE_RESOLUTION|>--- conflicted
+++ resolved
@@ -151,14 +151,8 @@
 				PacketLineIn.END);
 		ProtocolV2Parser parser = new ProtocolV2Parser(
 				ConfigBuilder.getDefault());
-<<<<<<< HEAD
-		FetchV2Request request = parser.parseFetchRequest(pckIn,
-				testRepo.getRepository().getRefDatabase());
-		assertTrue(request.getClientCapabilities()
-=======
-		FetchV2Request request = parser.parseFetchRequest(pckIn);
-		assertTrue(request.getOptions()
->>>>>>> 53ab1188
+		FetchV2Request request = parser.parseFetchRequest(pckIn);
+		assertTrue(request.getClientCapabilities()
 				.contains(GitProtocolConstants.OPTION_THIN_PACK));
 		assertTrue(request.getClientCapabilities()
 				.contains(GitProtocolConstants.OPTION_NO_PROGRESS));
@@ -187,16 +181,9 @@
 				PacketLineIn.END);
 		ProtocolV2Parser parser = new ProtocolV2Parser(
 				ConfigBuilder.getDefault());
-<<<<<<< HEAD
-		FetchV2Request request = parser.parseFetchRequest(pckIn,
-				testRepo.getRepository().getRefDatabase());
+		FetchV2Request request = parser.parseFetchRequest(pckIn);
 		assertThat(request.getClientShallowCommits(),
 				hasOnlyObjectIds("28274d02c489f4c7e68153056e9061a46f62d7a0",
-=======
-		FetchV2Request request = parser.parseFetchRequest(pckIn);
-		assertThat(objIdsAsStrings(request.getClientShallowCommits()),
-				hasItems("28274d02c489f4c7e68153056e9061a46f62d7a0",
->>>>>>> 53ab1188
 						"145e683b229dcab9d0e2ccb01b386f9ecc17d29d"));
 		assertTrue(request.getDeepenNotRefs().isEmpty());
 		assertEquals(15, request.getDepth());
@@ -213,16 +200,9 @@
 				PacketLineIn.END);
 		ProtocolV2Parser parser = new ProtocolV2Parser(
 				ConfigBuilder.getDefault());
-<<<<<<< HEAD
-		FetchV2Request request = parser.parseFetchRequest(pckIn,
-				testRepo.getRepository().getRefDatabase());
+		FetchV2Request request = parser.parseFetchRequest(pckIn);
 		assertThat(request.getClientShallowCommits(),
 				hasOnlyObjectIds("28274d02c489f4c7e68153056e9061a46f62d7a0",
-=======
-		FetchV2Request request = parser.parseFetchRequest(pckIn);
-		assertThat(objIdsAsStrings(request.getClientShallowCommits()),
-				hasItems("28274d02c489f4c7e68153056e9061a46f62d7a0",
->>>>>>> 53ab1188
 						"145e683b229dcab9d0e2ccb01b386f9ecc17d29d"));
 		assertThat(request.getDeepenNotRefs(),
 				hasItems("a08595f76159b09d57553e37a5123f1091bb13e7"));
@@ -237,16 +217,9 @@
 				PacketLineIn.END);
 		ProtocolV2Parser parser = new ProtocolV2Parser(
 				ConfigBuilder.getDefault());
-<<<<<<< HEAD
-		FetchV2Request request = parser.parseFetchRequest(pckIn,
-				testRepo.getRepository().getRefDatabase());
+		FetchV2Request request = parser.parseFetchRequest(pckIn);
 		assertThat(request.getClientShallowCommits(),
 				hasOnlyObjectIds("28274d02c489f4c7e68153056e9061a46f62d7a0",
-=======
-		FetchV2Request request = parser.parseFetchRequest(pckIn);
-		assertThat(objIdsAsStrings(request.getClientShallowCommits()),
-				hasItems("28274d02c489f4c7e68153056e9061a46f62d7a0",
->>>>>>> 53ab1188
 						"145e683b229dcab9d0e2ccb01b386f9ecc17d29d"));
 		assertEquals(123123123, request.getDeepenSince());
 	}
@@ -281,15 +254,9 @@
 				PacketLineIn.END);
 		ProtocolV2Parser parser = new ProtocolV2Parser(
 				ConfigBuilder.start().allowFilter().done());
-<<<<<<< HEAD
 
 		thrown.expect(PackProtocolException.class);
-		parser.parseFetchRequest(pckIn,
-				testRepo.getRepository().getRefDatabase());
-=======
-		FetchV2Request request = parser.parseFetchRequest(pckIn);
-		assertEquals(0, request.getFilterBlobLimit());
->>>>>>> 53ab1188
+		parser.parseFetchRequest(pckIn);
 	}
 
 	@Test
@@ -298,14 +265,9 @@
 				"filter blob:limit=12", PacketLineIn.END);
 		ProtocolV2Parser parser = new ProtocolV2Parser(
 				ConfigBuilder.getDefault());
-<<<<<<< HEAD
 
 		thrown.expect(PackProtocolException.class);
-		parser.parseFetchRequest(pckIn,
-				testRepo.getRepository().getRefDatabase());
-=======
 		parser.parseFetchRequest(pckIn);
->>>>>>> 53ab1188
 	}
 
 	@Test
@@ -324,19 +286,11 @@
 
 		FetchV2Request request = parser.parseFetchRequest(pckIn);
 		assertEquals(1, request.getWantedRefs().size());
-<<<<<<< HEAD
-		assertThat(request.getWantedRefs().keySet(),
+		assertThat(request.getWantedRefs(),
 				hasItems("refs/heads/branchA"));
-		assertEquals(2, request.getWantIds().size());
+		assertEquals(1, request.getWantIds().size());
 		assertThat(request.getWantIds(), hasOnlyObjectIds(
-				"e4980cdc48cfa1301493ca94eb70523f6788b819",
-				one.getName()));
-=======
-		assertThat(request.getWantedRefs(), hasItems("refs/heads/branchA"));
-		assertEquals(1, request.getWantsIds().size());
-		assertThat(objIdsAsStrings(request.getWantsIds()),
-				hasItems("e4980cdc48cfa1301493ca94eb70523f6788b819"));
->>>>>>> 53ab1188
+				"e4980cdc48cfa1301493ca94eb70523f6788b819"));
 	}
 
 	@Test
@@ -353,16 +307,9 @@
 		testRepo.update("branchA", one);
 		testRepo.update("branchB", two);
 
-<<<<<<< HEAD
-		thrown.expect(PackProtocolException.class);
-		thrown.expectMessage(containsString("refs/heads/branchC"));
-		parser.parseFetchRequest(pckIn,
-				testRepo.getRepository().getRefDatabase());
-=======
 		FetchV2Request request = parser.parseFetchRequest(pckIn);
 		assertEquals(1, request.getWantedRefs().size());
 		assertThat(request.getWantedRefs(), hasItems("refs/heads/branchC"));
->>>>>>> 53ab1188
 	}
 
 	@Test
