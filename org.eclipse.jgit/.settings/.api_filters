--- conflicted
+++ resolved
@@ -1,22 +1,5 @@
 <?xml version="1.0" encoding="UTF-8" standalone="no"?>
 <component id="org.eclipse.jgit" version="2">
-<<<<<<< HEAD
-    <resource path="META-INF/MANIFEST.MF">
-        <filter id="924844039">
-            <message_arguments>
-                <message_argument value="5.3.4"/>
-                <message_argument value="5.3.0"/>
-            </message_arguments>
-        </filter>
-        <filter id="924844039">
-            <message_arguments>
-                <message_argument value="5.3.5"/>
-                <message_argument value="5.3.0"/>
-            </message_arguments>
-        </filter>
-    </resource>
-=======
->>>>>>> aa62f191
     <resource path="src/org/eclipse/jgit/dircache/DirCacheEntry.java" type="org.eclipse.jgit.dircache.DirCacheEntry">
         <filter id="1142947843">
             <message_arguments>
@@ -51,28 +34,6 @@
             </message_arguments>
         </filter>
     </resource>
-    <resource path="src/org/eclipse/jgit/gitrepo/RepoCommand.java" type="org.eclipse.jgit.gitrepo.RepoCommand$DefaultRemoteReader">
-        <filter id="338792546">
-            <message_arguments>
-                <message_argument value="org.eclipse.jgit.gitrepo.RepoCommand.DefaultRemoteReader"/>
-                <message_argument value="readFile(String, String, String)"/>
-            </message_arguments>
-        </filter>
-        <filter id="338792546">
-            <message_arguments>
-                <message_argument value="org.eclipse.jgit.gitrepo.RepoCommand.DefaultRemoteReader"/>
-                <message_argument value="readFileFromRepo(Repository, String, String)"/>
-            </message_arguments>
-        </filter>
-    </resource>
-    <resource path="src/org/eclipse/jgit/gitrepo/RepoCommand.java" type="org.eclipse.jgit.gitrepo.RepoCommand$RemoteReader">
-        <filter id="403804204">
-            <message_arguments>
-                <message_argument value="org.eclipse.jgit.gitrepo.RepoCommand.RemoteReader"/>
-                <message_argument value="readFileWithMode(String, String, String)"/>
-            </message_arguments>
-        </filter>
-    </resource>
     <resource path="src/org/eclipse/jgit/lib/ConfigConstants.java" type="org.eclipse.jgit.lib.ConfigConstants">
         <filter id="1142947843">
             <message_arguments>
@@ -93,39 +54,33 @@
             </message_arguments>
         </filter>
     </resource>
-    <resource path="src/org/eclipse/jgit/lib/GitmoduleEntry.java" type="org.eclipse.jgit.lib.GitmoduleEntry">
-        <filter id="1109393411">
-            <message_arguments>
-                <message_argument value="4.7.5"/>
-                <message_argument value="org.eclipse.jgit.lib.GitmoduleEntry"/>
-            </message_arguments>
-        </filter>
-    </resource>
-    <resource path="src/org/eclipse/jgit/lib/ObjectChecker.java" type="org.eclipse.jgit.lib.ObjectChecker">
-        <filter id="1142947843">
-            <message_arguments>
-                <message_argument value="4.7.5"/>
-                <message_argument value="getGitsubmodules()"/>
-            </message_arguments>
-        </filter>
-    </resource>
-    <resource path="src/org/eclipse/jgit/revwalk/DepthWalk.java" type="org.eclipse.jgit.revwalk.DepthWalk">
-        <filter id="403804204">
-            <message_arguments>
-                <message_argument value="org.eclipse.jgit.revwalk.DepthWalk"/>
-                <message_argument value="getDeepenNotFlag()"/>
-            </message_arguments>
-        </filter>
+    <resource path="src/org/eclipse/jgit/lib/ObjectIdRef.java" type="org.eclipse.jgit.lib.ObjectIdRef">
+        <filter id="338722907">
+            <message_arguments>
+                <message_argument value="org.eclipse.jgit.lib.ObjectIdRef"/>
+                <message_argument value="ObjectIdRef(Ref.Storage, String, ObjectId)"/>
+            </message_arguments>
+        </filter>
+    </resource>
+    <resource path="src/org/eclipse/jgit/lib/Ref.java" type="org.eclipse.jgit.lib.Ref">
         <filter id="404000815">
             <message_arguments>
-                <message_argument value="org.eclipse.jgit.revwalk.DepthWalk"/>
-                <message_argument value="getDeepenNots()"/>
-            </message_arguments>
-        </filter>
-        <filter id="404000815">
-            <message_arguments>
-                <message_argument value="org.eclipse.jgit.revwalk.DepthWalk"/>
-                <message_argument value="getDeepenSince()"/>
+                <message_argument value="org.eclipse.jgit.lib.Ref"/>
+                <message_argument value="getUpdateIndex()"/>
+            </message_arguments>
+        </filter>
+    </resource>
+    <resource path="src/org/eclipse/jgit/lib/RefDatabase.java" type="org.eclipse.jgit.lib.RefDatabase">
+        <filter id="421650549">
+            <message_arguments>
+                <message_argument value="org.eclipse.jgit.lib.RefDatabase"/>
+                <message_argument value="exactRef(String)"/>
+            </message_arguments>
+        </filter>
+        <filter id="421654647">
+            <message_arguments>
+                <message_argument value="org.eclipse.jgit.lib.RefDatabase"/>
+                <message_argument value="getRef(String)"/>
             </message_arguments>
         </filter>
     </resource>
@@ -185,13 +140,41 @@
             </message_arguments>
         </filter>
     </resource>
-<<<<<<< HEAD
-=======
-    <resource path="src/org/eclipse/jgit/transport/RemoteSession.java" type="org.eclipse.jgit.transport.RemoteSession">
-        <filter id="404000815">
-            <message_arguments>
-                <message_argument value="org.eclipse.jgit.transport.RemoteSession"/>
-                <message_argument value="getFtpChannel()"/>
+    <resource path="src/org/eclipse/jgit/transport/BaseReceivePack.java" type="org.eclipse.jgit.transport.BaseReceivePack">
+        <filter id="421650549">
+            <message_arguments>
+                <message_argument value="org.eclipse.jgit.transport.BaseReceivePack"/>
+                <message_argument value="getAdvertisedRefs()"/>
+            </message_arguments>
+        </filter>
+        <filter id="421650549">
+            <message_arguments>
+                <message_argument value="org.eclipse.jgit.transport.BaseReceivePack"/>
+                <message_argument value="getPushCertificate()"/>
+            </message_arguments>
+        </filter>
+        <filter id="421650549">
+            <message_arguments>
+                <message_argument value="org.eclipse.jgit.transport.BaseReceivePack"/>
+                <message_argument value="getRepository()"/>
+            </message_arguments>
+        </filter>
+        <filter id="421650549">
+            <message_arguments>
+                <message_argument value="org.eclipse.jgit.transport.BaseReceivePack"/>
+                <message_argument value="getRevWalk()"/>
+            </message_arguments>
+        </filter>
+        <filter id="421650549">
+            <message_arguments>
+                <message_argument value="org.eclipse.jgit.transport.BaseReceivePack"/>
+                <message_argument value="setAdvertisedRefs(Map&lt;String,Ref&gt;, Set&lt;ObjectId&gt;)"/>
+            </message_arguments>
+        </filter>
+        <filter id="421650549">
+            <message_arguments>
+                <message_argument value="org.eclipse.jgit.transport.BaseReceivePack"/>
+                <message_argument value="setPushCertificate(PushCertificate)"/>
             </message_arguments>
         </filter>
     </resource>
@@ -209,15 +192,6 @@
             </message_arguments>
         </filter>
     </resource>
-    <resource path="src/org/eclipse/jgit/transport/http/HttpConnection.java" type="org.eclipse.jgit.transport.http.HttpConnection">
-        <filter id="403804204">
-            <message_arguments>
-                <message_argument value="org.eclipse.jgit.transport.http.HttpConnection"/>
-                <message_argument value="getHeaderFields(String)"/>
-            </message_arguments>
-        </filter>
-    </resource>
->>>>>>> aa62f191
     <resource path="src/org/eclipse/jgit/treewalk/WorkingTreeIterator.java" type="org.eclipse.jgit.treewalk.WorkingTreeIterator">
         <filter id="1142947843">
             <message_arguments>
@@ -243,6 +217,12 @@
     <resource path="src/org/eclipse/jgit/util/FS.java" type="org.eclipse.jgit.util.FS">
         <filter id="1142947843">
             <message_arguments>
+                <message_argument value="4.5.6"/>
+                <message_argument value="fileAttributes(File)"/>
+            </message_arguments>
+        </filter>
+        <filter id="1142947843">
+            <message_arguments>
                 <message_argument value="5.1.9"/>
                 <message_argument value="getFileStoreAttributes(Path)"/>
             </message_arguments>
