--- conflicted
+++ resolved
@@ -177,23 +177,13 @@
 
 		String reftype = repoConfig.getString(
 				ConfigConstants.CONFIG_EXTENSIONS_SECTION, null,
-<<<<<<< HEAD
-				ConfigConstants.CONFIG_KEY_REFSTORAGE);
-		if (repositoryFormatVersion >= 1 && reftype != null) {
-			if (StringUtils.equalsIgnoreCase(reftype,
-					ConfigConstants.CONFIG_REFSTORAGE_REFTABLE)) {
-				refs = new FileReftableDatabase(this,
-						new File(getDirectory(), "refs")); //$NON-NLS-1$
-			} else if (StringUtils.equalsIgnoreCase(reftype,
-					ConfigConstants.CONFIG_REFSTORAGE_REFTREE)) {
-=======
 				ConfigConstants.CONFIG_KEY_REF_STORAGE);
 		if (repositoryFormatVersion >= 1 && reftype != null) {
 			if (StringUtils.equalsIgnoreCase(reftype,
 					ConfigConstants.CONFIG_REF_STORAGE_REFTABLE)) {
 				refs = new FileReftableDatabase(this);
-			} else if (StringUtils.equalsIgnoreCase(reftype, "reftree")) { //$NON-NLS-1$
->>>>>>> 24155713
+			} else if (StringUtils.equalsIgnoreCase(reftype,
+					ConfigConstants.CONFIG_REFSTORAGE_REFTREE)) {
 				refs = new RefTreeDatabase(this, new RefDirectory(this));
 			} else {
 				throw new IOException(JGitText.get().unknownRepositoryFormat);
@@ -714,15 +704,9 @@
 			FileUtils.delete(reftableDir,
 					FileUtils.RECURSIVE | FileUtils.IGNORE_ERRORS);
 		}
-<<<<<<< HEAD
-
-		repoConfig.unset(ConfigConstants.CONFIG_EXTENSIONS_SECTION, null,
-				ConfigConstants.CONFIG_KEY_REFSTORAGE);
-		repoConfig.save();
-=======
 		repoConfig.unset(ConfigConstants.CONFIG_EXTENSIONS_SECTION, null,
 				ConfigConstants.CONFIG_KEY_REF_STORAGE);
->>>>>>> 24155713
+		repoConfig.save();
 	}
 
 	/**
@@ -806,16 +790,7 @@
 				ConfigConstants.CONFIG_KEY_REPO_FORMAT_VERSION, 1);
 		repoConfig.save();
 		refs.close();
-<<<<<<< HEAD
-		refs = new FileReftableDatabase(this, refsFile);
-
-		repoConfig.setString(ConfigConstants.CONFIG_EXTENSIONS_SECTION, null,
-				ConfigConstants.CONFIG_KEY_REFSTORAGE,
-				ConfigConstants.CONFIG_REFSTORAGE_REFTABLE);
-		repoConfig.save();
-=======
 		refs = new FileReftableDatabase(this);
->>>>>>> 24155713
 	}
 
 	/**
