/*
 * Copyright (C) 2008-2010, Google Inc.
 * and other copyright owners as documented in the project's IP log.
 *
 * This program and the accompanying materials are made available
 * under the terms of the Eclipse Distribution License v1.0 which
 * accompanies this distribution, is reproduced below, and is
 * available at http://www.eclipse.org/org/documents/edl-v10.php
 *
 * All rights reserved.
 *
 * Redistribution and use in source and binary forms, with or
 * without modification, are permitted provided that the following
 * conditions are met:
 *
 * - Redistributions of source code must retain the above copyright
 *   notice, this list of conditions and the following disclaimer.
 *
 * - Redistributions in binary form must reproduce the above
 *   copyright notice, this list of conditions and the following
 *   disclaimer in the documentation and/or other materials provided
 *   with the distribution.
 *
 * - Neither the name of the Eclipse Foundation, Inc. nor the
 *   names of its contributors may be used to endorse or promote
 *   products derived from this software without specific prior
 *   written permission.
 *
 * THIS SOFTWARE IS PROVIDED BY THE COPYRIGHT HOLDERS AND
 * CONTRIBUTORS "AS IS" AND ANY EXPRESS OR IMPLIED WARRANTIES,
 * INCLUDING, BUT NOT LIMITED TO, THE IMPLIED WARRANTIES
 * OF MERCHANTABILITY AND FITNESS FOR A PARTICULAR PURPOSE
 * ARE DISCLAIMED. IN NO EVENT SHALL THE COPYRIGHT OWNER OR
 * CONTRIBUTORS BE LIABLE FOR ANY DIRECT, INDIRECT, INCIDENTAL,
 * SPECIAL, EXEMPLARY, OR CONSEQUENTIAL DAMAGES (INCLUDING, BUT
 * NOT LIMITED TO, PROCUREMENT OF SUBSTITUTE GOODS OR SERVICES;
 * LOSS OF USE, DATA, OR PROFITS; OR BUSINESS INTERRUPTION) HOWEVER
 * CAUSED AND ON ANY THEORY OF LIABILITY, WHETHER IN CONTRACT,
 * STRICT LIABILITY, OR TORT (INCLUDING NEGLIGENCE OR OTHERWISE)
 * ARISING IN ANY WAY OUT OF THE USE OF THIS SOFTWARE, EVEN IF
 * ADVISED OF THE POSSIBILITY OF SUCH DAMAGE.
 */

package org.eclipse.jgit.transport;

import static org.eclipse.jgit.lib.Constants.R_TAGS;
import static org.eclipse.jgit.lib.RefDatabase.ALL;
import static org.eclipse.jgit.transport.GitProtocolConstants.COMMAND_FETCH;
import static org.eclipse.jgit.transport.GitProtocolConstants.COMMAND_LS_REFS;
import static org.eclipse.jgit.transport.GitProtocolConstants.OPTION_AGENT;
import static org.eclipse.jgit.transport.GitProtocolConstants.OPTION_ALLOW_REACHABLE_SHA1_IN_WANT;
import static org.eclipse.jgit.transport.GitProtocolConstants.OPTION_ALLOW_TIP_SHA1_IN_WANT;
import static org.eclipse.jgit.transport.GitProtocolConstants.OPTION_DEEPEN_RELATIVE;
import static org.eclipse.jgit.transport.GitProtocolConstants.OPTION_FILTER;
import static org.eclipse.jgit.transport.GitProtocolConstants.OPTION_INCLUDE_TAG;
import static org.eclipse.jgit.transport.GitProtocolConstants.OPTION_MULTI_ACK;
import static org.eclipse.jgit.transport.GitProtocolConstants.OPTION_MULTI_ACK_DETAILED;
import static org.eclipse.jgit.transport.GitProtocolConstants.OPTION_NO_DONE;
import static org.eclipse.jgit.transport.GitProtocolConstants.OPTION_NO_PROGRESS;
import static org.eclipse.jgit.transport.GitProtocolConstants.OPTION_OFS_DELTA;
import static org.eclipse.jgit.transport.GitProtocolConstants.OPTION_SHALLOW;
import static org.eclipse.jgit.transport.GitProtocolConstants.OPTION_SIDE_BAND;
import static org.eclipse.jgit.transport.GitProtocolConstants.OPTION_SIDE_BAND_64K;
import static org.eclipse.jgit.transport.GitProtocolConstants.OPTION_THIN_PACK;

import java.io.ByteArrayOutputStream;
import java.io.EOFException;
import java.io.IOException;
import java.io.InputStream;
import java.io.OutputStream;
import java.text.MessageFormat;
import java.util.ArrayList;
import java.util.Collection;
import java.util.Collections;
import java.util.HashMap;
import java.util.HashSet;
import java.util.List;
import java.util.Map;
import java.util.Set;

import org.eclipse.jgit.annotations.Nullable;
import org.eclipse.jgit.errors.CorruptObjectException;
import org.eclipse.jgit.errors.IncorrectObjectTypeException;
import org.eclipse.jgit.errors.MissingObjectException;
import org.eclipse.jgit.errors.PackProtocolException;
import org.eclipse.jgit.internal.JGitText;
import org.eclipse.jgit.internal.storage.pack.PackWriter;
import org.eclipse.jgit.lib.BitmapIndex;
import org.eclipse.jgit.lib.BitmapIndex.BitmapBuilder;
import org.eclipse.jgit.lib.Constants;
import org.eclipse.jgit.lib.NullProgressMonitor;
import org.eclipse.jgit.lib.ObjectId;
import org.eclipse.jgit.lib.ObjectReader;
import org.eclipse.jgit.lib.ProgressMonitor;
import org.eclipse.jgit.lib.Ref;
import org.eclipse.jgit.lib.Repository;
import org.eclipse.jgit.revwalk.AsyncRevObjectQueue;
import org.eclipse.jgit.revwalk.BitmapWalker;
import org.eclipse.jgit.revwalk.DepthWalk;
import org.eclipse.jgit.revwalk.ObjectWalk;
import org.eclipse.jgit.revwalk.RevCommit;
import org.eclipse.jgit.revwalk.RevFlag;
import org.eclipse.jgit.revwalk.RevFlagSet;
import org.eclipse.jgit.revwalk.RevObject;
import org.eclipse.jgit.revwalk.RevTag;
import org.eclipse.jgit.revwalk.RevWalk;
import org.eclipse.jgit.revwalk.filter.CommitTimeRevFilter;
import org.eclipse.jgit.storage.pack.PackConfig;
import org.eclipse.jgit.storage.pack.PackStatistics;
import org.eclipse.jgit.transport.GitProtocolConstants.MultiAck;
import org.eclipse.jgit.transport.RefAdvertiser.PacketLineOutRefAdvertiser;
import org.eclipse.jgit.transport.TransferConfig.ProtocolVersion;
import org.eclipse.jgit.util.io.InterruptTimer;
import org.eclipse.jgit.util.io.NullOutputStream;
import org.eclipse.jgit.util.io.TimeoutInputStream;
import org.eclipse.jgit.util.io.TimeoutOutputStream;

/**
 * Implements the server side of a fetch connection, transmitting objects.
 */
public class UploadPack {
	/** Policy the server uses to validate client requests */
	public static enum RequestPolicy {
		/** Client may only ask for objects the server advertised a reference for. */
		ADVERTISED,

		/**
		 * Client may ask for any commit reachable from a reference advertised by
		 * the server.
		 */
		REACHABLE_COMMIT,

		/**
		 * Client may ask for objects that are the tip of any reference, even if not
		 * advertised.
		 * <p>
		 * This may happen, for example, when a custom {@link RefFilter} is set.
		 *
		 * @since 3.1
		 */
		TIP,

		/**
		 * Client may ask for any commit reachable from any reference, even if that
		 * reference wasn't advertised.
		 *
		 * @since 3.1
		 */
		REACHABLE_COMMIT_TIP,

		/** Client may ask for any SHA-1 in the repository. */
		ANY;
	}

	/**
	 * Validator for client requests.
	 *
	 * @since 3.1
	 */
	public interface RequestValidator {
		/**
		 * Check a list of client wants against the request policy.
		 *
		 * @param up
		 *            {@link UploadPack} instance.
		 * @param wants
		 *            objects the client requested that were not advertised.
		 *
		 * @throws PackProtocolException
		 *            if one or more wants is not valid.
		 * @throws IOException
		 *            if a low-level exception occurred.
		 * @since 3.1
		 */
		void checkWants(UploadPack up, List<ObjectId> wants)
				throws PackProtocolException, IOException;
	}

	/** Data in the first line of a request, the line itself plus options. */
	public static class FirstLine {
		private final String line;
		private final Set<String> options;

		/**
		 * Parse the first line of a receive-pack request.
		 *
		 * @param line
		 *            line from the client.
		 */
		public FirstLine(String line) {
			if (line.length() > 45) {
				final HashSet<String> opts = new HashSet<>();
				String opt = line.substring(45);
				if (opt.startsWith(" ")) //$NON-NLS-1$
					opt = opt.substring(1);
				for (String c : opt.split(" ")) //$NON-NLS-1$
					opts.add(c);
				this.line = line.substring(0, 45);
				this.options = Collections.unmodifiableSet(opts);
			} else {
				this.line = line;
				this.options = Collections.emptySet();
			}
		}

		/** @return non-capabilities part of the line. */
		public String getLine() {
			return line;
		}

		/** @return options parsed from the line. */
		public Set<String> getOptions() {
			return options;
		}
	}

	/** Database we read the objects from. */
	private final Repository db;

	/** Revision traversal support over {@link #db}. */
	private final RevWalk walk;

	/** Configuration to pass into the PackWriter. */
	private PackConfig packConfig;

	/** Configuration for various transfer options. */
	private TransferConfig transferConfig;

	/** Timeout in seconds to wait for client interaction. */
	private int timeout;

	/**
	 * Is the client connection a bi-directional socket or pipe?
	 * <p>
	 * If true, this class assumes it can perform multiple read and write cycles
	 * with the client over the input and output streams. This matches the
	 * functionality available with a standard TCP/IP connection, or a local
	 * operating system or in-memory pipe.
	 * <p>
	 * If false, this class runs in a read everything then output results mode,
	 * making it suitable for single round-trip systems RPCs such as HTTP.
	 */
	private boolean biDirectionalPipe = true;

	/** Timer to manage {@link #timeout}. */
	private InterruptTimer timer;

	/**
	 * Whether the client requested to use protocol V2 through a side
	 * channel (such as the Git-Protocol HTTP header).
	 */
	private boolean clientRequestedV2;

	private InputStream rawIn;

	private ResponseBufferedOutputStream rawOut;

	private PacketLineIn pckIn;

	private PacketLineOut pckOut;

	private OutputStream msgOut = NullOutputStream.INSTANCE;

	/** The refs we advertised as existing at the start of the connection. */
	private Map<String, Ref> refs;

	/** Hook used while advertising the refs to the client. */
	private AdvertiseRefsHook advertiseRefsHook = AdvertiseRefsHook.DEFAULT;

	/** Filter used while advertising the refs to the client. */
	private RefFilter refFilter = RefFilter.DEFAULT;

	/** Hook handling the various upload phases. */
	private PreUploadHook preUploadHook = PreUploadHook.NULL;

	/** Hook for taking post upload actions. */
	private PostUploadHook postUploadHook = PostUploadHook.NULL;

	/** Capabilities requested by the client. */
	private Set<String> options;
	String userAgent;

	/** Raw ObjectIds the client has asked for, before validating them. */
	private final Set<ObjectId> wantIds = new HashSet<>();

	/** Objects the client wants to obtain. */
	private final Set<RevObject> wantAll = new HashSet<>();

	/** Objects on both sides, these don't have to be sent. */
	private final Set<RevObject> commonBase = new HashSet<>();

	/** Shallow commits the client already has. */
	private final Set<ObjectId> clientShallowCommits = new HashSet<>();

	/** Desired depth from the client on a shallow request. */
	private int depth;

	/**
	 * Commit time of the newest objects the client has asked us using
	 * --shallow-since not to send. Cannot be nonzero if depth is nonzero.
	 */
	private int shallowSince;

	/**
	 * (Possibly short) ref names, ancestors of which the client has asked us
	 * not to send using --shallow-exclude. Cannot be non-null if depth is
	 * nonzero.
	 */
	private @Nullable List<String> shallowExcludeRefs;

	/** Commit time of the oldest common commit, in seconds. */
	private int oldestTime;

	/** null if {@link #commonBase} should be examined again. */
	private Boolean okToGiveUp;

	private boolean sentReady;

	/** Objects we sent in our advertisement list, clients can ask for these. */
	private Set<ObjectId> advertised;

	/** Marked on objects the client has asked us to give them. */
	private final RevFlag WANT;

	/** Marked on objects both we and the client have. */
	private final RevFlag PEER_HAS;

	/** Marked on objects in {@link #commonBase}. */
	private final RevFlag COMMON;

	/** Objects where we found a path from the want list to a common base. */
	private final RevFlag SATISFIED;

	private final RevFlagSet SAVE;

	private RequestValidator requestValidator = new AdvertisedRequestValidator();

	private MultiAck multiAck = MultiAck.OFF;

	private boolean noDone;

	private PackStatistics statistics;

	private long filterBlobLimit = -1;

	/**
	 * Create a new pack upload for an open repository.
	 *
	 * @param copyFrom
	 *            the source repository.
	 */
	public UploadPack(Repository copyFrom) {
		db = copyFrom;
		walk = new RevWalk(db);
		walk.setRetainBody(false);

		WANT = walk.newFlag("WANT"); //$NON-NLS-1$
		PEER_HAS = walk.newFlag("PEER_HAS"); //$NON-NLS-1$
		COMMON = walk.newFlag("COMMON"); //$NON-NLS-1$
		SATISFIED = walk.newFlag("SATISFIED"); //$NON-NLS-1$
		walk.carry(PEER_HAS);

		SAVE = new RevFlagSet();
		SAVE.add(WANT);
		SAVE.add(PEER_HAS);
		SAVE.add(COMMON);
		SAVE.add(SATISFIED);

		setTransferConfig(null);
	}

	/**
	 * Get the repository this upload is reading from.
	 *
	 * @return the repository this upload is reading from.
	 */
	public final Repository getRepository() {
		return db;
	}

	/**
	 * Get the RevWalk instance used by this connection.
	 *
	 * @return the RevWalk instance used by this connection.
	 */
	public final RevWalk getRevWalk() {
		return walk;
	}

	/**
	 * Get refs which were advertised to the client.
	 *
	 * @return all refs which were advertised to the client, or null if
	 *         {@link #setAdvertisedRefs(Map)} has not been called yet.
	 */
	public final Map<String, Ref> getAdvertisedRefs() {
		return refs;
	}

	/**
	 * Set the refs advertised by this UploadPack.
	 * <p>
	 * Intended to be called from a
	 * {@link org.eclipse.jgit.transport.PreUploadHook}.
	 *
	 * @param allRefs
	 *            explicit set of references to claim as advertised by this
	 *            UploadPack instance. This overrides any references that may
	 *            exist in the source repository. The map is passed to the
	 *            configured {@link #getRefFilter()}. If null, assumes all refs
	 *            were advertised.
	 */
	public void setAdvertisedRefs(Map<String, Ref> allRefs) {
		if (allRefs != null)
			refs = allRefs;
		else
			refs = db.getAllRefs();
		if (refFilter == RefFilter.DEFAULT)
			refs = transferConfig.getRefFilter().filter(refs);
		else
			refs = refFilter.filter(refs);
	}

	/**
	 * Get timeout (in seconds) before aborting an IO operation.
	 *
	 * @return timeout (in seconds) before aborting an IO operation.
	 */
	public int getTimeout() {
		return timeout;
	}

	/**
	 * Set the timeout before willing to abort an IO call.
	 *
	 * @param seconds
	 *            number of seconds to wait (with no data transfer occurring)
	 *            before aborting an IO read or write operation with the
	 *            connected client.
	 */
	public void setTimeout(int seconds) {
		timeout = seconds;
	}

	/**
	 * Whether this class expects a bi-directional pipe opened between the
	 * client and itself.
	 *
	 * @return true if this class expects a bi-directional pipe opened between
	 *         the client and itself. The default is true.
	 */
	public boolean isBiDirectionalPipe() {
		return biDirectionalPipe;
	}

	/**
	 * Set whether this class will assume the socket is a fully bidirectional
	 * pipe between the two peers
	 *
	 * @param twoWay
	 *            if true, this class will assume the socket is a fully
	 *            bidirectional pipe between the two peers and takes advantage
	 *            of that by first transmitting the known refs, then waiting to
	 *            read commands. If false, this class assumes it must read the
	 *            commands before writing output and does not perform the
	 *            initial advertising.
	 */
	public void setBiDirectionalPipe(boolean twoWay) {
		biDirectionalPipe = twoWay;
	}

	/**
	 * Get policy used by the service to validate client requests
	 *
	 * @return policy used by the service to validate client requests, or null
	 *         for a custom request validator.
	 */
	public RequestPolicy getRequestPolicy() {
		if (requestValidator instanceof AdvertisedRequestValidator)
			return RequestPolicy.ADVERTISED;
		if (requestValidator instanceof ReachableCommitRequestValidator)
			return RequestPolicy.REACHABLE_COMMIT;
		if (requestValidator instanceof TipRequestValidator)
			return RequestPolicy.TIP;
		if (requestValidator instanceof ReachableCommitTipRequestValidator)
			return RequestPolicy.REACHABLE_COMMIT_TIP;
		if (requestValidator instanceof AnyRequestValidator)
			return RequestPolicy.ANY;
		return null;
	}

	/**
	 * Set the policy used to enforce validation of a client's want list.
	 *
	 * @param policy
	 *            the policy used to enforce validation of a client's want list.
	 *            By default the policy is
	 *            {@link org.eclipse.jgit.transport.UploadPack.RequestPolicy#ADVERTISED},
	 *            which is the Git default requiring clients to only ask for an
	 *            object that a reference directly points to. This may be
	 *            relaxed to
	 *            {@link org.eclipse.jgit.transport.UploadPack.RequestPolicy#REACHABLE_COMMIT}
	 *            or
	 *            {@link org.eclipse.jgit.transport.UploadPack.RequestPolicy#REACHABLE_COMMIT_TIP}
	 *            when callers have {@link #setBiDirectionalPipe(boolean)} set
	 *            to false. Overrides any policy specified in a
	 *            {@link org.eclipse.jgit.transport.TransferConfig}.
	 */
	public void setRequestPolicy(RequestPolicy policy) {
		switch (policy) {
			case ADVERTISED:
			default:
				requestValidator = new AdvertisedRequestValidator();
				break;
			case REACHABLE_COMMIT:
				requestValidator = new ReachableCommitRequestValidator();
				break;
			case TIP:
				requestValidator = new TipRequestValidator();
				break;
			case REACHABLE_COMMIT_TIP:
				requestValidator = new ReachableCommitTipRequestValidator();
				break;
			case ANY:
				requestValidator = new AnyRequestValidator();
				break;
		}
	}

	/**
	 * Set custom validator for client want list.
	 *
	 * @param validator
	 *            custom validator for client want list.
	 * @since 3.1
	 */
	public void setRequestValidator(RequestValidator validator) {
		requestValidator = validator != null ? validator
				: new AdvertisedRequestValidator();
	}

	/**
	 * Get the hook used while advertising the refs to the client.
	 *
	 * @return the hook used while advertising the refs to the client.
	 */
	public AdvertiseRefsHook getAdvertiseRefsHook() {
		return advertiseRefsHook;
	}

	/**
	 * Get the filter used while advertising the refs to the client.
	 *
	 * @return the filter used while advertising the refs to the client.
	 */
	public RefFilter getRefFilter() {
		return refFilter;
	}

	/**
	 * Set the hook used while advertising the refs to the client.
	 * <p>
	 * If the {@link org.eclipse.jgit.transport.AdvertiseRefsHook} chooses to
	 * call {@link #setAdvertisedRefs(Map)}, only refs set by this hook
	 * <em>and</em> selected by the {@link org.eclipse.jgit.transport.RefFilter}
	 * will be shown to the client.
	 *
	 * @param advertiseRefsHook
	 *            the hook; may be null to show all refs.
	 */
	public void setAdvertiseRefsHook(AdvertiseRefsHook advertiseRefsHook) {
		if (advertiseRefsHook != null)
			this.advertiseRefsHook = advertiseRefsHook;
		else
			this.advertiseRefsHook = AdvertiseRefsHook.DEFAULT;
	}

	/**
	 * Set the filter used while advertising the refs to the client.
	 * <p>
	 * Only refs allowed by this filter will be sent to the client. The filter
	 * is run against the refs specified by the
	 * {@link org.eclipse.jgit.transport.AdvertiseRefsHook} (if applicable). If
	 * null or not set, uses the filter implied by the
	 * {@link org.eclipse.jgit.transport.TransferConfig}.
	 *
	 * @param refFilter
	 *            the filter; may be null to show all refs.
	 */
	public void setRefFilter(RefFilter refFilter) {
		this.refFilter = refFilter != null ? refFilter : RefFilter.DEFAULT;
	}

	/**
	 * Get the configured pre upload hook.
	 *
	 * @return the configured pre upload hook.
	 */
	public PreUploadHook getPreUploadHook() {
		return preUploadHook;
	}

	/**
	 * Set the hook that controls how this instance will behave.
	 *
	 * @param hook
	 *            the hook; if null no special actions are taken.
	 */
	public void setPreUploadHook(PreUploadHook hook) {
		preUploadHook = hook != null ? hook : PreUploadHook.NULL;
	}

	/**
	 * Get the configured post upload hook.
	 *
	 * @return the configured post upload hook.
	 * @since 4.1
	 */
	public PostUploadHook getPostUploadHook() {
		return postUploadHook;
	}

	/**
	 * Set the hook for post upload actions (logging, repacking).
	 *
	 * @param hook
	 *            the hook; if null no special actions are taken.
	 * @since 4.1
	 */
	public void setPostUploadHook(PostUploadHook hook) {
		postUploadHook = hook != null ? hook : PostUploadHook.NULL;
	}

	/**
	 * Set the configuration used by the pack generator.
	 *
	 * @param pc
	 *            configuration controlling packing parameters. If null the
	 *            source repository's settings will be used.
	 */
	public void setPackConfig(PackConfig pc) {
		this.packConfig = pc;
	}

	/**
	 * Set configuration controlling transfer options.
	 *
	 * @param tc
	 *            configuration controlling transfer options. If null the source
	 *            repository's settings will be used.
	 * @since 3.1
	 */
	public void setTransferConfig(TransferConfig tc) {
		this.transferConfig = tc != null ? tc : new TransferConfig(db);
		if (transferConfig.isAllowTipSha1InWant()) {
			setRequestPolicy(transferConfig.isAllowReachableSha1InWant()
				? RequestPolicy.REACHABLE_COMMIT_TIP : RequestPolicy.TIP);
		} else {
			setRequestPolicy(transferConfig.isAllowReachableSha1InWant()
				? RequestPolicy.REACHABLE_COMMIT : RequestPolicy.ADVERTISED);
		}
	}

	/**
	 * Check whether the client expects a side-band stream.
	 *
	 * @return true if the client has advertised a side-band capability, false
	 *     otherwise.
	 * @throws org.eclipse.jgit.transport.RequestNotYetReadException
	 *             if the client's request has not yet been read from the wire, so
	 *             we do not know if they expect side-band. Note that the client
	 *             may have already written the request, it just has not been
	 *             read.
	 */
	public boolean isSideBand() throws RequestNotYetReadException {
		if (options == null)
			throw new RequestNotYetReadException();
		return (options.contains(OPTION_SIDE_BAND)
				|| options.contains(OPTION_SIDE_BAND_64K));
	}

	/**
	 * Set the Extra Parameters provided by the client.
	 *
	 * <p>These are parameters passed by the client through a side channel
	 * such as the Git-Protocol HTTP header, to allow a client to request
	 * a newer response format while remaining compatible with older servers
	 * that do not understand different request formats.
	 *
	 * @param params
	 *            parameters supplied by the client, split at colons or NUL
	 *            bytes.
	 * @since 5.0
	 */
	public void setExtraParameters(Collection<String> params) {
		this.clientRequestedV2 = params.contains("version=2"); //$NON-NLS-1$
	}

	private boolean useProtocolV2() {
		return ProtocolVersion.V2.equals(transferConfig.protocolVersion)
				&& clientRequestedV2;
	}

	/**
	 * Execute the upload task on the socket.
	 *
	 * <p>If the client passed extra parameters (e.g., "version=2") through a
	 * side channel, the caller must call setExtraParameters first to supply
	 * them.
	 *
	 * @param input
	 *            raw input to read client commands from. Caller must ensure the
	 *            input is buffered, otherwise read performance may suffer.
	 * @param output
	 *            response back to the Git network client, to write the pack
	 *            data onto. Caller must ensure the output is buffered,
	 *            otherwise write performance may suffer.
	 * @param messages
	 *            secondary "notice" channel to send additional messages out
	 *            through. When run over SSH this should be tied back to the
	 *            standard error channel of the command execution. For most
	 *            other network connections this should be null.
	 * @throws java.io.IOException
	 */
	public void upload(final InputStream input, OutputStream output,
			final OutputStream messages) throws IOException {
		try {
			rawIn = input;
			if (messages != null)
				msgOut = messages;

			if (timeout > 0) {
				final Thread caller = Thread.currentThread();
				timer = new InterruptTimer(caller.getName() + "-Timer"); //$NON-NLS-1$
				TimeoutInputStream i = new TimeoutInputStream(rawIn, timer);
				@SuppressWarnings("resource")
				TimeoutOutputStream o = new TimeoutOutputStream(output, timer);
				i.setTimeout(timeout * 1000);
				o.setTimeout(timeout * 1000);
				rawIn = i;
				output = o;
			}

			rawOut = new ResponseBufferedOutputStream(output);
			if (biDirectionalPipe) {
				rawOut.stopBuffering();
			}

			pckIn = new PacketLineIn(rawIn);
			pckOut = new PacketLineOut(rawOut);
			if (useProtocolV2()) {
				serviceV2();
			} else {
				service();
			}
		} finally {
			msgOut = NullOutputStream.INSTANCE;
			walk.close();
			if (timer != null) {
				try {
					timer.terminate();
				} finally {
					timer = null;
				}
			}
		}
	}

	/**
	 * Get the PackWriter's statistics if a pack was sent to the client.
	 *
	 * @return statistics about pack output, if a pack was sent. Null if no pack
	 *         was sent, such as during the negotiation phase of a smart HTTP
	 *         connection, or if the client was already up-to-date.
	 * @since 4.1
	 */
	public PackStatistics getStatistics() {
		return statistics;
	}

	private Map<String, Ref> getAdvertisedOrDefaultRefs() throws IOException {
<<<<<<< HEAD
		if (refs == null)
			setAdvertisedRefs(db.getRefDatabase().getRefs(ALL));
=======
		if (refs != null) {
			return refs;
		}

		advertiseRefsHook.advertiseRefs(this);
		if (refs == null) {
			setAdvertisedRefs(db.getRefDatabase().getRefs(ALL));
		}
>>>>>>> 23e4765a
		return refs;
	}

	private void service() throws IOException {
		boolean sendPack = false;
		// If it's a non-bidi request, we need to read the entire request before
		// writing a response. Buffer the response until then.
		PackStatistics.Accumulator accumulator = new PackStatistics.Accumulator();
		List<ObjectId> unshallowCommits = new ArrayList<>();
		try {
			if (biDirectionalPipe)
				sendAdvertisedRefs(new PacketLineOutRefAdvertiser(pckOut));
			else if (requestValidator instanceof AnyRequestValidator)
				advertised = Collections.emptySet();
			else
				advertised = refIdSet(getAdvertisedOrDefaultRefs().values());

			long negotiateStart = System.currentTimeMillis();
			accumulator.advertised = advertised.size();
			recvWants();
			if (wantIds.isEmpty()) {
				preUploadHook.onBeginNegotiateRound(this, wantIds, 0);
				preUploadHook.onEndNegotiateRound(this, wantIds, 0, 0, false);
				return;
			}
			accumulator.wants = wantIds.size();

			if (options.contains(OPTION_MULTI_ACK_DETAILED)) {
				multiAck = MultiAck.DETAILED;
				noDone = options.contains(OPTION_NO_DONE);
			} else if (options.contains(OPTION_MULTI_ACK))
				multiAck = MultiAck.CONTINUE;
			else
				multiAck = MultiAck.OFF;

			if (!clientShallowCommits.isEmpty())
				verifyClientShallow();
			if (depth != 0)
				processShallow(null, unshallowCommits, true);
			if (!clientShallowCommits.isEmpty())
				walk.assumeShallow(clientShallowCommits);
			sendPack = negotiate(accumulator);
			accumulator.timeNegotiating += System.currentTimeMillis()
					- negotiateStart;

			if (sendPack && !biDirectionalPipe) {
				// Ensure the request was fully consumed. Any remaining input must
				// be a protocol error. If we aren't at EOF the implementation is broken.
				int eof = rawIn.read();
				if (0 <= eof) {
					sendPack = false;
					throw new CorruptObjectException(MessageFormat.format(
							JGitText.get().expectedEOFReceived,
							"\\x" + Integer.toHexString(eof))); //$NON-NLS-1$
				}
			}
		} catch (ServiceMayNotContinueException err) {
			if (!err.isOutput() && err.getMessage() != null) {
				try {
					pckOut.writeString("ERR " + err.getMessage() + "\n"); //$NON-NLS-1$ //$NON-NLS-2$
					err.setOutput();
				} catch (Throwable err2) {
					// Ignore this secondary failure (and not mark output).
				}
			}
			throw err;
		} catch (IOException | RuntimeException | Error err) {
			boolean output = false;
			try {
				String msg = err instanceof PackProtocolException
						? err.getMessage()
						: JGitText.get().internalServerError;
				pckOut.writeString("ERR " + msg + "\n"); //$NON-NLS-1$ //$NON-NLS-2$
				output = true;
			} catch (Throwable err2) {
				// Ignore this secondary failure, leave output false.
			}
			if (output) {
				throw new UploadPackInternalServerErrorException(err);
			}
			throw err;
		} finally {
			if (!sendPack && !biDirectionalPipe) {
				while (0 < rawIn.skip(2048) || 0 <= rawIn.read()) {
					// Discard until EOF.
				}
			}
			rawOut.stopBuffering();
		}

		if (sendPack) {
			sendPack(accumulator, refs == null ? null : refs.values(), unshallowCommits);
		}
	}

	private void lsRefsV2() throws IOException {
		PacketLineOutRefAdvertiser adv = new PacketLineOutRefAdvertiser(pckOut);
		String line;
		ArrayList<String> refPrefixes = new ArrayList<>();
		boolean needToFindSymrefs = false;

		adv.setUseProtocolV2(true);

		line = pckIn.readString();

		// Currently, we do not support any capabilities, so the next
		// line is DELIM if there are arguments or END if not.
		if (line == PacketLineIn.DELIM) {
			while ((line = pckIn.readString()) != PacketLineIn.END) {
				if (line.equals("peel")) { //$NON-NLS-1$
					adv.setDerefTags(true);
				} else if (line.equals("symrefs")) { //$NON-NLS-1$
					needToFindSymrefs = true;
				} else if (line.startsWith("ref-prefix ")) { //$NON-NLS-1$
					refPrefixes.add(line.substring("ref-prefix ".length())); //$NON-NLS-1$
				} else {
					throw new PackProtocolException(MessageFormat
							.format(JGitText.get().unexpectedPacketLine, line));
				}
			}
		} else if (line != PacketLineIn.END) {
			throw new PackProtocolException(MessageFormat
					.format(JGitText.get().unexpectedPacketLine, line));
		}
		rawOut.stopBuffering();

		Map<String, Ref> refsToSend;
		if (refPrefixes.isEmpty()) {
			refsToSend = getAdvertisedOrDefaultRefs();
		} else {
			refsToSend = new HashMap<>();
			for (String refPrefix : refPrefixes) {
				for (Ref ref : db.getRefDatabase().getRefsByPrefix(refPrefix)) {
					refsToSend.put(ref.getName(), ref);
				}
			}
		}

		if (needToFindSymrefs) {
			findSymrefs(adv, refsToSend);
		}

		adv.send(refsToSend);
		adv.end();
	}

	private void fetchV2() throws IOException {
		options = new HashSet<>();

		// Packs are always sent multiplexed and using full 64K
		// lengths.
		options.add(OPTION_SIDE_BAND_64K);

		// Depending on the requestValidator, #processHaveLines may
		// require that advertised be set. Set it only in the required
		// circumstances (to avoid a full ref lookup in the case that
		// we don't need it).
		if (requestValidator instanceof TipRequestValidator ||
				requestValidator instanceof ReachableCommitTipRequestValidator ||
				requestValidator instanceof AnyRequestValidator) {
			advertised = Collections.emptySet();
		} else {
			advertised = refIdSet(getAdvertisedOrDefaultRefs().values());
		}

		String line;
		List<ObjectId> peerHas = new ArrayList<>();
		boolean doneReceived = false;

		// Currently, we do not support any capabilities, so the next
		// line is DELIM.
		if ((line = pckIn.readString()) != PacketLineIn.DELIM) {
			throw new PackProtocolException(MessageFormat
					.format(JGitText.get().unexpectedPacketLine, line));
		}

		boolean includeTag = false;
		boolean filterReceived = false;
		while ((line = pckIn.readString()) != PacketLineIn.END) {
			if (line.startsWith("want ")) { //$NON-NLS-1$
				wantIds.add(ObjectId.fromString(line.substring(5)));
			} else if (line.startsWith("have ")) { //$NON-NLS-1$
				peerHas.add(ObjectId.fromString(line.substring(5)));
			} else if (line.equals("done")) { //$NON-NLS-1$
				doneReceived = true;
			} else if (line.equals(OPTION_THIN_PACK)) {
				options.add(OPTION_THIN_PACK);
			} else if (line.equals(OPTION_NO_PROGRESS)) {
				options.add(OPTION_NO_PROGRESS);
			} else if (line.equals(OPTION_INCLUDE_TAG)) {
				options.add(OPTION_INCLUDE_TAG);
				includeTag = true;
			} else if (line.equals(OPTION_OFS_DELTA)) {
				options.add(OPTION_OFS_DELTA);
			} else if (line.startsWith("shallow ")) { //$NON-NLS-1$
				clientShallowCommits.add(ObjectId.fromString(line.substring(8)));
			} else if (line.startsWith("deepen ")) { //$NON-NLS-1$
				depth = Integer.parseInt(line.substring(7));
				if (depth <= 0) {
					throw new PackProtocolException(
							MessageFormat.format(JGitText.get().invalidDepth,
									Integer.valueOf(depth)));
				}
				if (shallowSince != 0) {
					throw new PackProtocolException(
							JGitText.get().deepenSinceWithDeepen);
				}
				if (shallowExcludeRefs != null) {
					throw new PackProtocolException(
							JGitText.get().deepenNotWithDeepen);
				}
			} else if (line.startsWith("deepen-not ")) { //$NON-NLS-1$
				List<String> exclude = shallowExcludeRefs;
				if (exclude == null) {
					exclude = shallowExcludeRefs = new ArrayList<>();
				}
				exclude.add(line.substring(11));
				if (depth != 0) {
					throw new PackProtocolException(
							JGitText.get().deepenNotWithDeepen);
				}
			} else if (line.equals(OPTION_DEEPEN_RELATIVE)) {
				options.add(OPTION_DEEPEN_RELATIVE);
			} else if (line.startsWith("deepen-since ")) { //$NON-NLS-1$
				shallowSince = Integer.parseInt(line.substring(13));
				if (shallowSince <= 0) {
					throw new PackProtocolException(
							MessageFormat.format(
									JGitText.get().invalidTimestamp, line));
				}
				if (depth !=  0) {
					throw new PackProtocolException(
							JGitText.get().deepenSinceWithDeepen);
				}
			} else if (transferConfig.isAllowFilter()
					&& line.startsWith(OPTION_FILTER + ' ')) {
				if (filterReceived) {
					throw new PackProtocolException(JGitText.get().tooManyFilters);
				}
				filterReceived = true;
				parseFilter(line.substring(OPTION_FILTER.length() + 1));
			} else {
				throw new PackProtocolException(MessageFormat
						.format(JGitText.get().unexpectedPacketLine, line));
			}
		}
		rawOut.stopBuffering();

		boolean sectionSent = false;
		@Nullable List<ObjectId> shallowCommits = null;
		List<ObjectId> unshallowCommits = new ArrayList<>();

		if (!clientShallowCommits.isEmpty()) {
			verifyClientShallow();
		}
		if (depth != 0 || shallowSince != 0 || shallowExcludeRefs != null) {
			shallowCommits = new ArrayList<ObjectId>();
			processShallow(shallowCommits, unshallowCommits, false);
		}
		if (!clientShallowCommits.isEmpty())
			walk.assumeShallow(clientShallowCommits);

		if (doneReceived) {
			processHaveLines(peerHas, ObjectId.zeroId(), new PacketLineOut(NullOutputStream.INSTANCE));
		} else {
			pckOut.writeString("acknowledgments\n"); //$NON-NLS-1$
			for (ObjectId id : peerHas) {
				if (walk.getObjectReader().has(id)) {
					pckOut.writeString("ACK " + id.getName() + "\n"); //$NON-NLS-1$ //$NON-NLS-2$
				}
			}
			processHaveLines(peerHas, ObjectId.zeroId(), new PacketLineOut(NullOutputStream.INSTANCE));
			if (okToGiveUp()) {
				pckOut.writeString("ready\n"); //$NON-NLS-1$
			} else if (commonBase.isEmpty()) {
				pckOut.writeString("NAK\n"); //$NON-NLS-1$
			}
			sectionSent = true;
		}

		if (doneReceived || okToGiveUp()) {
			if (shallowCommits != null) {
				if (sectionSent)
					pckOut.writeDelim();
				pckOut.writeString("shallow-info\n"); //$NON-NLS-1$
				for (ObjectId o : shallowCommits) {
					pckOut.writeString("shallow " + o.getName() + '\n'); //$NON-NLS-1$
				}
				for (ObjectId o : unshallowCommits) {
					pckOut.writeString("unshallow " + o.getName() + '\n'); //$NON-NLS-1$
				}
				sectionSent = true;
			}

			if (sectionSent)
				pckOut.writeDelim();
			pckOut.writeString("packfile\n"); //$NON-NLS-1$
			sendPack(new PackStatistics.Accumulator(),
					includeTag
						? db.getRefDatabase().getRefsByPrefix(R_TAGS)
						: null,
					unshallowCommits);
		}
		pckOut.end();
	}

	/*
	 * Returns true if this is the last command and we should tear down the
	 * connection.
	 */
	private boolean serveOneCommandV2() throws IOException {
		String command;
		try {
			command = pckIn.readString();
		} catch (EOFException eof) {
			/* EOF when awaiting command is fine */
			return true;
		}
		if (command == PacketLineIn.END) {
			// A blank request is valid according
			// to the protocol; do nothing in this
			// case.
			return true;
		}
		if (command.equals("command=" + COMMAND_LS_REFS)) { //$NON-NLS-1$
			lsRefsV2();
			return false;
		}
		if (command.equals("command=" + COMMAND_FETCH)) { //$NON-NLS-1$
			fetchV2();
			return false;
		}
		throw new PackProtocolException(MessageFormat
				.format(JGitText.get().unknownTransportCommand, command));
	}

	private List<String> getV2CapabilityAdvertisement() {
		ArrayList<String> caps = new ArrayList<>();
		caps.add("version 2"); //$NON-NLS-1$
		caps.add(COMMAND_LS_REFS);
		caps.add(
				COMMAND_FETCH + '=' +
				(transferConfig.isAllowFilter() ? OPTION_FILTER + ' ' : "") + //$NON-NLS-1$
				OPTION_SHALLOW);
		return caps;
	}

	private void serviceV2() throws IOException {
		if (biDirectionalPipe) {
			// Just like in service(), the capability advertisement
			// is sent only if this is a bidirectional pipe. (If
			// not, the client is expected to call
			// sendAdvertisedRefs() on its own.)
			for (String s : getV2CapabilityAdvertisement()) {
				pckOut.writeString(s + "\n"); //$NON-NLS-1$
			}
			pckOut.end();

			while (!serveOneCommandV2()) {
				// Repeat until an empty command or EOF.
			}
			return;
		}

		try {
			serveOneCommandV2();
		} finally {
			while (0 < rawIn.skip(2048) || 0 <= rawIn.read()) {
				// Discard until EOF.
			}
			rawOut.stopBuffering();
		}
	}

	private static Set<ObjectId> refIdSet(Collection<Ref> refs) {
		Set<ObjectId> ids = new HashSet<>(refs.size());
		for (Ref ref : refs) {
			ObjectId id = ref.getObjectId();
			if (id != null) {
				ids.add(id);
			}
			id = ref.getPeeledObjectId();
			if (id != null) {
				ids.add(id);
			}
		}
		return ids;
	}

	/*
	 * Determines what "shallow" and "unshallow" lines to send to the user.
	 * The information is written to shallowCommits (if not null) and
	 * unshallowCommits, and also written to #pckOut (if writeToPckOut is
	 * true).
	 */
	private void processShallow(@Nullable List<ObjectId> shallowCommits,
			List<ObjectId> unshallowCommits,
			boolean writeToPckOut) throws IOException {
		if (options.contains(OPTION_DEEPEN_RELATIVE) ||
				shallowSince != 0 ||
				shallowExcludeRefs != null) {
			// TODO(jonathantanmy): Implement deepen-relative, deepen-since,
			// and deepen-not.
			throw new UnsupportedOperationException();
		}

		int walkDepth = depth - 1;
		try (DepthWalk.RevWalk depthWalk = new DepthWalk.RevWalk(
				walk.getObjectReader(), walkDepth)) {

			// Find all the commits which will be shallow
			for (ObjectId o : wantIds) {
				try {
					depthWalk.markRoot(depthWalk.parseCommit(o));
				} catch (IncorrectObjectTypeException notCommit) {
					// Ignore non-commits in this loop.
				}
			}

			RevCommit o;
			while ((o = depthWalk.next()) != null) {
				DepthWalk.Commit c = (DepthWalk.Commit) o;

				// Commits at the boundary which aren't already shallow in
				// the client need to be marked as such
				if (c.getDepth() == walkDepth
						&& !clientShallowCommits.contains(c)) {
					if (shallowCommits != null) {
						shallowCommits.add(c.copy());
					}
					if (writeToPckOut) {
						pckOut.writeString("shallow " + o.name()); //$NON-NLS-1$
					}
				}

				// Commits not on the boundary which are shallow in the client
				// need to become unshallowed
				if (c.getDepth() < walkDepth
						&& clientShallowCommits.remove(c)) {
					unshallowCommits.add(c.copy());
					if (writeToPckOut) {
						pckOut.writeString("unshallow " + c.name()); //$NON-NLS-1$
					}
				}
			}
		}
		if (writeToPckOut) {
			pckOut.end();
		}
	}

	private void verifyClientShallow()
			throws IOException, PackProtocolException {
		AsyncRevObjectQueue q = walk.parseAny(clientShallowCommits, true);
		try {
			for (;;) {
				try {
					// Shallow objects named by the client must be commits.
					RevObject o = q.next();
					if (o == null) {
						break;
					}
					if (!(o instanceof RevCommit)) {
						throw new PackProtocolException(
							MessageFormat.format(
								JGitText.get().invalidShallowObject,
								o.name()));
					}
				} catch (MissingObjectException notCommit) {
					// shallow objects not known at the server are ignored
					// by git-core upload-pack, match that behavior.
					clientShallowCommits.remove(notCommit.getObjectId());
					continue;
				}
			}
		} finally {
			q.release();
		}
	}

	/**
	 * Generate an advertisement of available refs and capabilities.
	 *
	 * @param adv
	 *            the advertisement formatter.
	 * @throws java.io.IOException
	 *            the formatter failed to write an advertisement.
	 * @throws org.eclipse.jgit.transport.ServiceMayNotContinueException
	 *            the hook denied advertisement.
	 */
	public void sendAdvertisedRefs(RefAdvertiser adv) throws IOException,
			ServiceMayNotContinueException {
<<<<<<< HEAD
		sendAdvertisedRefs(adv, null);
	}

	/**
	 * Generate an advertisement of available refs and capabilities.
	 *
	 * @param adv
	 *            the advertisement formatter.
	 * @param serviceName
	 *            if not null, also output "# service=serviceName" followed by a
	 *            flush packet before the advertisement. This is required
	 *            in v0 of the HTTP protocol, described in Git's
	 *            Documentation/technical/http-protocol.txt.
	 * @throws java.io.IOException
	 *            the formatter failed to write an advertisement.
	 * @throws org.eclipse.jgit.transport.ServiceMayNotContinueException
	 *            the hook denied advertisement.
	 * @since 5.0
	 */
	public void sendAdvertisedRefs(RefAdvertiser adv,
			@Nullable String serviceName) throws IOException,
			ServiceMayNotContinueException {
		if (useProtocolV2()) {
			// The equivalent in v2 is only the capabilities
			// advertisement.
			for (String s : getV2CapabilityAdvertisement()) {
				adv.writeOne(s);
			}
			adv.end();
			return;
		}

		try {
			advertiseRefsHook.advertiseRefs(this);
		} catch (ServiceMayNotContinueException fail) {
			if (fail.getMessage() != null) {
				adv.writeOne("ERR " + fail.getMessage()); //$NON-NLS-1$
				fail.setOutput();
			}
			throw fail;
		}
=======
		Map<String, Ref> advertisedOrDefaultRefs = getAdvertisedOrDefaultRefs();
>>>>>>> 23e4765a

		if (serviceName != null) {
			adv.writeOne("# service=" + serviceName + '\n'); //$NON-NLS-1$
			adv.end();
		}
		adv.init(db);
		adv.advertiseCapability(OPTION_INCLUDE_TAG);
		adv.advertiseCapability(OPTION_MULTI_ACK_DETAILED);
		adv.advertiseCapability(OPTION_MULTI_ACK);
		adv.advertiseCapability(OPTION_OFS_DELTA);
		adv.advertiseCapability(OPTION_SIDE_BAND);
		adv.advertiseCapability(OPTION_SIDE_BAND_64K);
		adv.advertiseCapability(OPTION_THIN_PACK);
		adv.advertiseCapability(OPTION_NO_PROGRESS);
		adv.advertiseCapability(OPTION_SHALLOW);
		if (!biDirectionalPipe)
			adv.advertiseCapability(OPTION_NO_DONE);
		RequestPolicy policy = getRequestPolicy();
		if (policy == RequestPolicy.TIP
				|| policy == RequestPolicy.REACHABLE_COMMIT_TIP
				|| policy == null)
			adv.advertiseCapability(OPTION_ALLOW_TIP_SHA1_IN_WANT);
		if (policy == RequestPolicy.REACHABLE_COMMIT
				|| policy == RequestPolicy.REACHABLE_COMMIT_TIP
				|| policy == null)
			adv.advertiseCapability(OPTION_ALLOW_REACHABLE_SHA1_IN_WANT);
		adv.advertiseCapability(OPTION_AGENT, UserAgent.get());
		if (transferConfig.isAllowFilter()) {
			adv.advertiseCapability(OPTION_FILTER);
		}
		adv.setDerefTags(true);
		findSymrefs(adv, advertisedOrDefaultRefs);
		advertised = adv.send(advertisedOrDefaultRefs);
		if (adv.isEmpty())
			adv.advertiseId(ObjectId.zeroId(), "capabilities^{}"); //$NON-NLS-1$
		adv.end();
	}

	/**
	 * Send a message to the client, if it supports receiving them.
	 * <p>
	 * If the client doesn't support receiving messages, the message will be
	 * discarded, with no other indication to the caller or to the client.
	 *
	 * @param what
	 *            string describing the problem identified by the hook. The
	 *            string must not end with an LF, and must not contain an LF.
	 * @since 3.1
	 */
	public void sendMessage(String what) {
		try {
			msgOut.write(Constants.encode(what + "\n")); //$NON-NLS-1$
		} catch (IOException e) {
			// Ignore write failures.
		}
	}

	/**
	 * Get an underlying stream for sending messages to the client
	 *
	 * @return an underlying stream for sending messages to the client, or null.
	 * @since 3.1
	 */
	public OutputStream getMessageOutputStream() {
		return msgOut;
	}

	private void parseFilter(String arg) throws PackProtocolException {
		if (arg.equals("blob:none")) { //$NON-NLS-1$
			filterBlobLimit = 0;
		} else if (arg.startsWith("blob:limit=")) { //$NON-NLS-1$
			try {
				filterBlobLimit = Long.parseLong(
						arg.substring("blob:limit=".length())); //$NON-NLS-1$
			} catch (NumberFormatException e) {
				throw new PackProtocolException(
						MessageFormat.format(JGitText.get().invalidFilter,
								arg));
			}
		}
		/*
		 * We must have (1) either "blob:none" or
		 * "blob:limit=" set (because we only support
		 * blob size limits for now), and (2) if the
		 * latter, then it must be nonnegative. Throw
		 * if (1) or (2) is not met.
		 */
		if (filterBlobLimit < 0) {
			throw new PackProtocolException(
					MessageFormat.format(JGitText.get().invalidFilter,
							arg));
		}
	}

	private void recvWants() throws IOException {
		boolean isFirst = true;
		boolean filterReceived = false;
		for (;;) {
			String line;
			try {
				line = pckIn.readString();
			} catch (EOFException eof) {
				if (isFirst)
					break;
				throw eof;
			}

			if (line == PacketLineIn.END)
				break;

			if (line.startsWith("deepen ")) { //$NON-NLS-1$
				depth = Integer.parseInt(line.substring(7));
				if (depth <= 0) {
					throw new PackProtocolException(
							MessageFormat.format(JGitText.get().invalidDepth,
									Integer.valueOf(depth)));
				}
				continue;
			}

			if (line.startsWith("shallow ")) { //$NON-NLS-1$
				clientShallowCommits.add(ObjectId.fromString(line.substring(8)));
				continue;
			}

			if (transferConfig.isAllowFilter()
					&& line.startsWith(OPTION_FILTER + " ")) { //$NON-NLS-1$
				String arg = line.substring(OPTION_FILTER.length() + 1);

				if (filterReceived) {
					throw new PackProtocolException(JGitText.get().tooManyFilters);
				}
				filterReceived = true;

				parseFilter(arg);
				continue;
			}

			if (!line.startsWith("want ") || line.length() < 45) //$NON-NLS-1$
				throw new PackProtocolException(MessageFormat.format(JGitText.get().expectedGot, "want", line)); //$NON-NLS-1$

			if (isFirst) {
				if (line.length() > 45) {
					FirstLine firstLine = new FirstLine(line);
					options = firstLine.getOptions();
					line = firstLine.getLine();
				} else
					options = Collections.emptySet();
			}

			wantIds.add(ObjectId.fromString(line.substring(5)));
			isFirst = false;
		}
	}

	/**
	 * Returns the clone/fetch depth. Valid only after calling recvWants(). A
	 * depth of 1 means return only the wants.
	 *
	 * @return the depth requested by the client, or 0 if unbounded.
	 * @since 4.0
	 */
	public int getDepth() {
		if (options == null)
			throw new RequestNotYetReadException();
		return depth;
	}

	/**
	 * Get the user agent of the client.
	 * <p>
	 * If the client is new enough to use {@code agent=} capability that value
	 * will be returned. Older HTTP clients may also supply their version using
	 * the HTTP {@code User-Agent} header. The capability overrides the HTTP
	 * header if both are available.
	 * <p>
	 * When an HTTP request has been received this method returns the HTTP
	 * {@code User-Agent} header value until capabilities have been parsed.
	 *
	 * @return user agent supplied by the client. Available only if the client
	 *         is new enough to advertise its user agent.
	 * @since 4.0
	 */
	public String getPeerUserAgent() {
		return UserAgent.getAgent(options, userAgent);
	}

	private boolean negotiate(PackStatistics.Accumulator accumulator)
			throws IOException {
		okToGiveUp = Boolean.FALSE;

		ObjectId last = ObjectId.zeroId();
		List<ObjectId> peerHas = new ArrayList<>(64);
		for (;;) {
			String line;
			try {
				line = pckIn.readString();
			} catch (EOFException eof) {
				// EOF on stateless RPC (aka smart HTTP) and non-shallow request
				// means the client asked for the updated shallow/unshallow data,
				// disconnected, and will try another request with actual want/have.
				// Don't report the EOF here, its a bug in the protocol that the client
				// just disconnects without sending an END.
				if (!biDirectionalPipe && depth > 0)
					return false;
				throw eof;
			}

			if (line == PacketLineIn.END) {
				last = processHaveLines(peerHas, last, pckOut);
				if (commonBase.isEmpty() || multiAck != MultiAck.OFF)
					pckOut.writeString("NAK\n"); //$NON-NLS-1$
				if (noDone && sentReady) {
					pckOut.writeString("ACK " + last.name() + "\n"); //$NON-NLS-1$ //$NON-NLS-2$
					return true;
				}
				if (!biDirectionalPipe)
					return false;
				pckOut.flush();

			} else if (line.startsWith("have ") && line.length() == 45) { //$NON-NLS-1$
				peerHas.add(ObjectId.fromString(line.substring(5)));
				accumulator.haves++;
			} else if (line.equals("done")) { //$NON-NLS-1$
				last = processHaveLines(peerHas, last, pckOut);

				if (commonBase.isEmpty())
					pckOut.writeString("NAK\n"); //$NON-NLS-1$

				else if (multiAck != MultiAck.OFF)
					pckOut.writeString("ACK " + last.name() + "\n"); //$NON-NLS-1$ //$NON-NLS-2$

				return true;

			} else {
				throw new PackProtocolException(MessageFormat.format(JGitText.get().expectedGot, "have", line)); //$NON-NLS-1$
			}
		}
	}

	private ObjectId processHaveLines(List<ObjectId> peerHas, ObjectId last, PacketLineOut out)
			throws IOException {
		preUploadHook.onBeginNegotiateRound(this, wantIds, peerHas.size());
		if (wantAll.isEmpty() && !wantIds.isEmpty())
			parseWants();
		if (peerHas.isEmpty())
			return last;

		sentReady = false;
		int haveCnt = 0;
		walk.getObjectReader().setAvoidUnreachableObjects(true);
		AsyncRevObjectQueue q = walk.parseAny(peerHas, false);
		try {
			for (;;) {
				RevObject obj;
				try {
					obj = q.next();
				} catch (MissingObjectException notFound) {
					continue;
				}
				if (obj == null)
					break;

				last = obj;
				haveCnt++;

				if (obj instanceof RevCommit) {
					RevCommit c = (RevCommit) obj;
					if (oldestTime == 0 || c.getCommitTime() < oldestTime)
						oldestTime = c.getCommitTime();
				}

				if (obj.has(PEER_HAS))
					continue;

				obj.add(PEER_HAS);
				if (obj instanceof RevCommit)
					((RevCommit) obj).carry(PEER_HAS);
				addCommonBase(obj);

				// If both sides have the same object; let the client know.
				//
				switch (multiAck) {
				case OFF:
					if (commonBase.size() == 1)
						out.writeString("ACK " + obj.name() + "\n"); //$NON-NLS-1$ //$NON-NLS-2$
					break;
				case CONTINUE:
					out.writeString("ACK " + obj.name() + " continue\n"); //$NON-NLS-1$ //$NON-NLS-2$
					break;
				case DETAILED:
					out.writeString("ACK " + obj.name() + " common\n"); //$NON-NLS-1$ //$NON-NLS-2$
					break;
				}
			}
		} finally {
			q.release();
			walk.getObjectReader().setAvoidUnreachableObjects(false);
		}

		int missCnt = peerHas.size() - haveCnt;

		// If we don't have one of the objects but we're also willing to
		// create a pack at this point, let the client know so it stops
		// telling us about its history.
		//
		boolean didOkToGiveUp = false;
		if (0 < missCnt) {
			for (int i = peerHas.size() - 1; i >= 0; i--) {
				ObjectId id = peerHas.get(i);
				if (walk.lookupOrNull(id) == null) {
					didOkToGiveUp = true;
					if (okToGiveUp()) {
						switch (multiAck) {
						case OFF:
							break;
						case CONTINUE:
							out.writeString("ACK " + id.name() + " continue\n"); //$NON-NLS-1$ //$NON-NLS-2$
							break;
						case DETAILED:
							out.writeString("ACK " + id.name() + " ready\n"); //$NON-NLS-1$ //$NON-NLS-2$
							sentReady = true;
							break;
						}
					}
					break;
				}
			}
		}

		if (multiAck == MultiAck.DETAILED && !didOkToGiveUp && okToGiveUp()) {
			ObjectId id = peerHas.get(peerHas.size() - 1);
			out.writeString("ACK " + id.name() + " ready\n"); //$NON-NLS-1$ //$NON-NLS-2$
			sentReady = true;
		}

		preUploadHook.onEndNegotiateRound(this, wantAll, haveCnt, missCnt, sentReady);
		peerHas.clear();
		return last;
	}

	private void parseWants() throws IOException {
		List<ObjectId> notAdvertisedWants = null;
		for (ObjectId obj : wantIds) {
			if (!advertised.contains(obj)) {
				if (notAdvertisedWants == null)
					notAdvertisedWants = new ArrayList<>();
				notAdvertisedWants.add(obj);
			}
		}
		if (notAdvertisedWants != null)
			requestValidator.checkWants(this, notAdvertisedWants);

		AsyncRevObjectQueue q = walk.parseAny(wantIds, true);
		try {
			RevObject obj;
			while ((obj = q.next()) != null) {
				want(obj);

				if (!(obj instanceof RevCommit))
					obj.add(SATISFIED);
				if (obj instanceof RevTag) {
					obj = walk.peel(obj);
					if (obj instanceof RevCommit)
						want(obj);
				}
			}
			wantIds.clear();
		} catch (MissingObjectException notFound) {
			throw new WantNotValidException(notFound.getObjectId(), notFound);
		} finally {
			q.release();
		}
	}

	private void want(RevObject obj) {
		if (!obj.has(WANT)) {
			obj.add(WANT);
			wantAll.add(obj);
		}
	}

	/**
	 * Validator corresponding to {@link RequestPolicy#ADVERTISED}.
	 *
	 * @since 3.1
	 */
	public static final class AdvertisedRequestValidator
			implements RequestValidator {
		@Override
		public void checkWants(UploadPack up, List<ObjectId> wants)
				throws PackProtocolException, IOException {
			if (!up.isBiDirectionalPipe())
				new ReachableCommitRequestValidator().checkWants(up, wants);
			else if (!wants.isEmpty())
				throw new WantNotValidException(wants.iterator().next());
		}
	}

	/**
	 * Validator corresponding to {@link RequestPolicy#REACHABLE_COMMIT}.
	 *
	 * @since 3.1
	 */
	public static final class ReachableCommitRequestValidator
			implements RequestValidator {
		@Override
		public void checkWants(UploadPack up, List<ObjectId> wants)
				throws PackProtocolException, IOException {
			checkNotAdvertisedWants(up, wants,
					refIdSet(up.getAdvertisedRefs().values()));
		}
	}

	/**
	 * Validator corresponding to {@link RequestPolicy#TIP}.
	 *
	 * @since 3.1
	 */
	public static final class TipRequestValidator implements RequestValidator {
		@Override
		public void checkWants(UploadPack up, List<ObjectId> wants)
				throws PackProtocolException, IOException {
			if (!up.isBiDirectionalPipe())
				new ReachableCommitTipRequestValidator().checkWants(up, wants);
			else if (!wants.isEmpty()) {
				Set<ObjectId> refIds =
						refIdSet(up.getRepository().getRefDatabase().getRefs());
				for (ObjectId obj : wants) {
					if (!refIds.contains(obj))
						throw new WantNotValidException(obj);
				}
			}
		}
	}

	/**
	 * Validator corresponding to {@link RequestPolicy#REACHABLE_COMMIT_TIP}.
	 *
	 * @since 3.1
	 */
	public static final class ReachableCommitTipRequestValidator
			implements RequestValidator {
		@Override
		public void checkWants(UploadPack up, List<ObjectId> wants)
				throws PackProtocolException, IOException {
			checkNotAdvertisedWants(up, wants,
					refIdSet(up.getRepository().getRefDatabase().getRefs()));
		}
	}

	/**
	 * Validator corresponding to {@link RequestPolicy#ANY}.
	 *
	 * @since 3.1
	 */
	public static final class AnyRequestValidator implements RequestValidator {
		@Override
		public void checkWants(UploadPack up, List<ObjectId> wants)
				throws PackProtocolException, IOException {
			// All requests are valid.
		}
	}

	private static void checkNotAdvertisedWantsUsingBitmap(ObjectReader reader,
			BitmapIndex bitmapIndex, List<ObjectId> notAdvertisedWants,
			Set<ObjectId> reachableFrom) throws IOException {
		BitmapWalker bitmapWalker = new BitmapWalker(new ObjectWalk(reader), bitmapIndex, null);
		BitmapBuilder reachables = bitmapWalker.findObjects(reachableFrom, null, false);
		for (ObjectId oid : notAdvertisedWants) {
			if (!reachables.contains(oid)) {
				throw new WantNotValidException(oid);
			}
		}
	}

	private static void checkNotAdvertisedWants(UploadPack up,
			List<ObjectId> notAdvertisedWants, Set<ObjectId> reachableFrom)
			throws MissingObjectException, IncorrectObjectTypeException, IOException {
		// Walk the requested commits back to the provided set of commits. If any
		// commit exists, a branch was deleted or rewound and the repository owner
		// no longer exports that requested item. If the requested commit is merged
		// into an advertised branch it will be marked UNINTERESTING and no commits
		// return.

		ObjectReader reader = up.getRevWalk().getObjectReader();
		try (RevWalk walk = new RevWalk(reader)) {
			AsyncRevObjectQueue q = walk.parseAny(notAdvertisedWants, true);
			try {
				RevObject obj;
				while ((obj = q.next()) != null) {
					if (!(obj instanceof RevCommit)) {
						// If unadvertized non-commits are requested, use
						// bitmaps. If there are no bitmaps, instead of
						// incurring the expense of a manual walk, reject
						// the request.
						BitmapIndex bitmapIndex = reader.getBitmapIndex();
						if (bitmapIndex != null) {
							checkNotAdvertisedWantsUsingBitmap(
									reader,
									bitmapIndex,
									notAdvertisedWants,
									reachableFrom);
							return;
						}
						throw new WantNotValidException(obj);
					}
					walk.markStart((RevCommit) obj);
				}
			} catch (MissingObjectException notFound) {
				throw new WantNotValidException(notFound.getObjectId(),
						notFound);
			} finally {
				q.release();
			}
			for (ObjectId id : reachableFrom) {
				try {
					walk.markUninteresting(walk.parseCommit(id));
				} catch (IncorrectObjectTypeException notCommit) {
					continue;
				}
			}

			RevCommit bad = walk.next();
			if (bad != null) {
				throw new WantNotValidException(bad);
			}
		}
	}

	private void addCommonBase(RevObject o) {
		if (!o.has(COMMON)) {
			o.add(COMMON);
			commonBase.add(o);
			okToGiveUp = null;
		}
	}

	private boolean okToGiveUp() throws PackProtocolException {
		if (okToGiveUp == null)
			okToGiveUp = Boolean.valueOf(okToGiveUpImp());
		return okToGiveUp.booleanValue();
	}

	private boolean okToGiveUpImp() throws PackProtocolException {
		if (commonBase.isEmpty())
			return false;

		try {
			for (RevObject obj : wantAll) {
				if (!wantSatisfied(obj))
					return false;
			}
			return true;
		} catch (IOException e) {
			throw new PackProtocolException(JGitText.get().internalRevisionError, e);
		}
	}

	private boolean wantSatisfied(RevObject want) throws IOException {
		if (want.has(SATISFIED))
			return true;

		walk.resetRetain(SAVE);
		walk.markStart((RevCommit) want);
		if (oldestTime != 0)
			walk.setRevFilter(CommitTimeRevFilter.after(oldestTime * 1000L));
		for (;;) {
			final RevCommit c = walk.next();
			if (c == null)
				break;
			if (c.has(PEER_HAS)) {
				addCommonBase(c);
				want.add(SATISFIED);
				return true;
			}
		}
		return false;
	}

	/**
	 * Send the requested objects to the client.
	 *
	 * @param accumulator
	 *                where to write statistics about the content of the pack.
	 * @param allTags
	 *                refs to search for annotated tags to include in the pack
	 *                if the {@link #OPTION_INCLUDE_TAG} capability was
	 *                requested.
	 * @param unshallowCommits
	 *                shallow commits on the client that are now becoming
	 *                unshallow
	 * @throws IOException
	 *                if an error occured while generating or writing the pack.
	 */
	private void sendPack(PackStatistics.Accumulator accumulator,
			@Nullable Collection<Ref> allTags,
			List<ObjectId> unshallowCommits) throws IOException {
		final boolean sideband = options.contains(OPTION_SIDE_BAND)
				|| options.contains(OPTION_SIDE_BAND_64K);
		if (sideband) {
			try {
				sendPack(true, accumulator, allTags, unshallowCommits);
			} catch (ServiceMayNotContinueException noPack) {
				// This was already reported on (below).
				throw noPack;
			} catch (IOException err) {
				if (reportInternalServerErrorOverSideband())
					throw new UploadPackInternalServerErrorException(err);
				else
					throw err;
			} catch (RuntimeException err) {
				if (reportInternalServerErrorOverSideband())
					throw new UploadPackInternalServerErrorException(err);
				else
					throw err;
			} catch (Error err) {
				if (reportInternalServerErrorOverSideband())
					throw new UploadPackInternalServerErrorException(err);
				else
					throw err;
			}
		} else {
			sendPack(false, accumulator, allTags, unshallowCommits);
		}
	}

	private boolean reportInternalServerErrorOverSideband() {
		try {
			@SuppressWarnings("resource" /* java 7 */)
			SideBandOutputStream err = new SideBandOutputStream(
					SideBandOutputStream.CH_ERROR,
					SideBandOutputStream.SMALL_BUF,
					rawOut);
			err.write(Constants.encode(JGitText.get().internalServerError));
			err.flush();
			return true;
		} catch (Throwable cannotReport) {
			// Ignore the reason. This is a secondary failure.
			return false;
		}
	}

	/**
	 * Send the requested objects to the client.
	 *
	 * @param sideband
	 *                whether to wrap the pack in side-band pkt-lines,
	 *                interleaved with progress messages and errors.
	 * @param accumulator
	 *                where to write statistics about the content of the pack.
	 * @param allTags
	 *                refs to search for annotated tags to include in the pack
	 *                if the {@link #OPTION_INCLUDE_TAG} capability was
	 *                requested.
	 * @param unshallowCommits
	 *                shallow commits on the client that are now becoming
	 *                unshallow
	 * @throws IOException
	 *                if an error occured while generating or writing the pack.
	 */
	private void sendPack(final boolean sideband,
			PackStatistics.Accumulator accumulator,
			@Nullable Collection<Ref> allTags,
			List<ObjectId> unshallowCommits) throws IOException {
		ProgressMonitor pm = NullProgressMonitor.INSTANCE;
		OutputStream packOut = rawOut;

		if (sideband) {
			int bufsz = SideBandOutputStream.SMALL_BUF;
			if (options.contains(OPTION_SIDE_BAND_64K))
				bufsz = SideBandOutputStream.MAX_BUF;

			packOut = new SideBandOutputStream(SideBandOutputStream.CH_DATA,
					bufsz, rawOut);
			if (!options.contains(OPTION_NO_PROGRESS)) {
				msgOut = new SideBandOutputStream(
						SideBandOutputStream.CH_PROGRESS, bufsz, rawOut);
				pm = new SideBandProgressMonitor(msgOut);
			}
		}

		try {
			if (wantAll.isEmpty()) {
				preUploadHook.onSendPack(this, wantIds, commonBase);
			} else {
				preUploadHook.onSendPack(this, wantAll, commonBase);
			}
			msgOut.flush();
		} catch (ServiceMayNotContinueException noPack) {
			if (sideband && noPack.getMessage() != null) {
				noPack.setOutput();
				@SuppressWarnings("resource" /* java 7 */)
				SideBandOutputStream err = new SideBandOutputStream(
						SideBandOutputStream.CH_ERROR,
						SideBandOutputStream.SMALL_BUF, rawOut);
				err.write(Constants.encode(noPack.getMessage()));
				err.flush();
			}
			throw noPack;
		}

		PackConfig cfg = packConfig;
		if (cfg == null)
			cfg = new PackConfig(db);
		@SuppressWarnings("resource") // PackWriter is referenced in the finally
										// block, and is closed there
		final PackWriter pw = new PackWriter(cfg, walk.getObjectReader(),
				accumulator);
		try {
			pw.setIndexDisabled(true);
			if (filterBlobLimit >= 0) {
				pw.setFilterBlobLimit(filterBlobLimit);
				pw.setUseCachedPacks(false);
			} else {
				pw.setUseCachedPacks(true);
			}
			pw.setUseBitmaps(depth == 0 && clientShallowCommits.isEmpty());
			pw.setClientShallowCommits(clientShallowCommits);
			pw.setReuseDeltaCommits(true);
			pw.setDeltaBaseAsOffset(options.contains(OPTION_OFS_DELTA));
			pw.setThin(options.contains(OPTION_THIN_PACK));
			pw.setReuseValidatingObjects(false);

			// Objects named directly by references go at the beginning
			// of the pack.
			if (commonBase.isEmpty() && refs != null) {
				Set<ObjectId> tagTargets = new HashSet<>();
				for (Ref ref : refs.values()) {
					if (ref.getPeeledObjectId() != null)
						tagTargets.add(ref.getPeeledObjectId());
					else if (ref.getObjectId() == null)
						continue;
					else if (ref.getName().startsWith(Constants.R_HEADS))
						tagTargets.add(ref.getObjectId());
				}
				pw.setTagTargets(tagTargets);
			}

			RevWalk rw = walk;
			if (depth > 0) {
				pw.setShallowPack(depth, unshallowCommits);
				rw = new DepthWalk.RevWalk(walk.getObjectReader(), depth - 1);
				rw.assumeShallow(clientShallowCommits);
			}

			if (wantAll.isEmpty()) {
				pw.preparePack(pm, wantIds, commonBase, clientShallowCommits);
			} else {
				walk.reset();

				ObjectWalk ow = rw.toObjectWalkWithSameObjects();
				pw.preparePack(pm, ow, wantAll, commonBase, PackWriter.NONE);
				rw = ow;
			}

			if (options.contains(OPTION_INCLUDE_TAG) && allTags != null) {
				for (Ref ref : allTags) {
					ObjectId objectId = ref.getObjectId();
					if (objectId == null) {
						// skip unborn branch
						continue;
					}

					// If the object was already requested, skip it.
					if (wantAll.isEmpty()) {
						if (wantIds.contains(objectId))
							continue;
					} else {
						RevObject obj = rw.lookupOrNull(objectId);
						if (obj != null && obj.has(WANT))
							continue;
					}

					if (!ref.isPeeled())
						ref = db.getRefDatabase().peel(ref);

					ObjectId peeledId = ref.getPeeledObjectId();
					objectId = ref.getObjectId();
					if (peeledId == null || objectId == null)
						continue;

					if (pw.willInclude(peeledId) && !pw.willInclude(objectId)) {
						pw.addObject(rw.parseAny(objectId));
					}
				}
			}

			pw.writePack(pm, NullProgressMonitor.INSTANCE, packOut);

			if (msgOut != NullOutputStream.INSTANCE) {
				String msg = pw.getStatistics().getMessage() + '\n';
				msgOut.write(Constants.encode(msg));
				msgOut.flush();
			}

		} finally {
			statistics = pw.getStatistics();
			if (statistics != null) {
				postUploadHook.onPostUpload(statistics);
			}
			pw.close();
		}

		if (sideband)
			pckOut.end();
	}

	private static void findSymrefs(
			final RefAdvertiser adv, final Map<String, Ref> refs) {
		Ref head = refs.get(Constants.HEAD);
		if (head != null && head.isSymbolic()) {
			adv.addSymref(Constants.HEAD, head.getLeaf().getName());
		}
	}

	private static class ResponseBufferedOutputStream extends OutputStream {
		private final OutputStream rawOut;

		private OutputStream out;

		ResponseBufferedOutputStream(OutputStream rawOut) {
			this.rawOut = rawOut;
			this.out = new ByteArrayOutputStream();
		}

		@Override
		public void write(int b) throws IOException {
			out.write(b);
		}

		@Override
		public void write(byte b[]) throws IOException {
			out.write(b);
		}

		@Override
		public void write(byte b[], int off, int len) throws IOException {
			out.write(b, off, len);
		}

		@Override
		public void flush() throws IOException {
			out.flush();
		}

		@Override
		public void close() throws IOException {
			out.close();
		}

		void stopBuffering() throws IOException {
			if (out != rawOut) {
				((ByteArrayOutputStream) out).writeTo(rawOut);
				out = rawOut;
			}
		}
	}
}<|MERGE_RESOLUTION|>--- conflicted
+++ resolved
@@ -779,10 +779,6 @@
 	}
 
 	private Map<String, Ref> getAdvertisedOrDefaultRefs() throws IOException {
-<<<<<<< HEAD
-		if (refs == null)
-			setAdvertisedRefs(db.getRefDatabase().getRefs(ALL));
-=======
 		if (refs != null) {
 			return refs;
 		}
@@ -791,7 +787,6 @@
 		if (refs == null) {
 			setAdvertisedRefs(db.getRefDatabase().getRefs(ALL));
 		}
->>>>>>> 23e4765a
 		return refs;
 	}
 
@@ -1284,7 +1279,6 @@
 	 */
 	public void sendAdvertisedRefs(RefAdvertiser adv) throws IOException,
 			ServiceMayNotContinueException {
-<<<<<<< HEAD
 		sendAdvertisedRefs(adv, null);
 	}
 
@@ -1317,18 +1311,7 @@
 			return;
 		}
 
-		try {
-			advertiseRefsHook.advertiseRefs(this);
-		} catch (ServiceMayNotContinueException fail) {
-			if (fail.getMessage() != null) {
-				adv.writeOne("ERR " + fail.getMessage()); //$NON-NLS-1$
-				fail.setOutput();
-			}
-			throw fail;
-		}
-=======
 		Map<String, Ref> advertisedOrDefaultRefs = getAdvertisedOrDefaultRefs();
->>>>>>> 23e4765a
 
 		if (serviceName != null) {
 			adv.writeOne("# service=" + serviceName + '\n'); //$NON-NLS-1$
