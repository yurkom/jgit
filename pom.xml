<?xml version="1.0" encoding="UTF-8"?>
<!--
  Copyright (C) 2009-2010, Google Inc.
  Copyright (C) 2012, Matthias Sohn <matthias.sohn@sap.com> and others

  This program and the accompanying materials are made available under the
  terms of the Eclipse Distribution License v. 1.0 which is available at
  http://www.eclipse.org/org/documents/edl-v10.php.

  SPDX-License-Identifier: BSD-3-Clause
-->

<project xmlns="http://maven.apache.org/POM/4.0.0"
    xmlns:xsi="http://www.w3.org/2001/XMLSchema-instance"
    xsi:schemaLocation="http://maven.apache.org/POM/4.0.0 http://maven.apache.org/maven-v4_0_0.xsd">
  <modelVersion>4.0.0</modelVersion>

  <groupId>org.eclipse.jgit</groupId>
  <artifactId>org.eclipse.jgit-parent</artifactId>
  <packaging>pom</packaging>
  <version>5.7.1-SNAPSHOT</version>

  <name>JGit - Parent</name>
  <url>${jgit-url}</url>

  <organization>
    <name>Eclipse JGit Project</name>
    <url>http://www.eclipse.org/jgit</url>
  </organization>

  <description>
    Pure Java implementation of Git
  </description>

  <scm>
    <url>http://git.eclipse.org/c/jgit/jgit.git/</url>
    <connection>scm:git:https://git.eclipse.org/r/jgit/jgit</connection>
  </scm>

  <ciManagement>
    <system>hudson</system>
    <url>https://hudson.eclipse.org/jgit/</url>
  </ciManagement>

  <developers>
    <developer>
      <name>Andrey Loskutov</name>
    </developer>
    <developer>
      <name>Christian Halstrick</name>
    </developer>
    <developer>
      <name>Dave Borowitz</name>
    </developer>
    <developer>
      <name>David Pursehouse</name>
    </developer>
    <developer>
      <name>Gunnar Wagenknecht</name>
    </developer>
    <developer>
      <name>Jonathan Nieder</name>
    </developer>
    <developer>
      <name>Jonathan Tan</name>
    </developer>
    <developer>
      <name>Matthias Sohn</name>
    </developer>
    <developer>
      <name>Sasa Zivkov</name>
    </developer>
    <developer>
      <name>Terry Parker</name>
    </developer>
    <developer>
      <name>Thomas Wolf</name>
    </developer>
  </developers>

  <mailingLists>
    <mailingList>
      <name>jgit-dev Mailing List</name>
      <post>jgit-dev@eclipse.org</post>
      <subscribe>https://dev.eclipse.org/mailman/listinfo/jgit-dev</subscribe>
      <unsubscribe>https://dev.eclipse.org/mailman/listinfo/jgit-dev</unsubscribe>
      <archive>http://dev.eclipse.org/mhonarc/lists/jgit-dev</archive>
    </mailingList>

    <mailingList>
      <name>GIT Mailing List</name>
      <post>git@vger.kernel.org</post>
      <archive>http://marc.info/?l=git</archive>
    </mailingList>
  </mailingLists>

  <issueManagement>
    <url>https://bugs.eclipse.org/bugs/buglist.cgi?query_format=advanced;component=JGit;product=JGit;classification=Technology</url>
    <system>Bugzilla</system>
  </issueManagement>

  <licenses>
    <license>
      <name>Eclipse Distribution License (New BSD License)</name>
      <comments>
       All rights reserved.

       Redistribution and use in source and binary forms, with or
       without modification, are permitted provided that the following
       conditions are met:

       - Redistributions of source code must retain the above copyright
         notice, this list of conditions and the following disclaimer.

       - Redistributions in binary form must reproduce the above
         copyright notice, this list of conditions and the following
         disclaimer in the documentation and/or other materials provided
         with the distribution.

       - Neither the name of the Eclipse Foundation, Inc. nor the
         names of its contributors may be used to endorse or promote
         products derived from this software without specific prior
         written permission.

       THIS SOFTWARE IS PROVIDED BY THE COPYRIGHT HOLDERS AND
       CONTRIBUTORS "AS IS" AND ANY EXPRESS OR IMPLIED WARRANTIES,
       INCLUDING, BUT NOT LIMITED TO, THE IMPLIED WARRANTIES
       OF MERCHANTABILITY AND FITNESS FOR A PARTICULAR PURPOSE
       ARE DISCLAIMED. IN NO EVENT SHALL THE COPYRIGHT OWNER OR
       CONTRIBUTORS BE LIABLE FOR ANY DIRECT, INDIRECT, INCIDENTAL,
       SPECIAL, EXEMPLARY, OR CONSEQUENTIAL DAMAGES (INCLUDING, BUT
       NOT LIMITED TO, PROCUREMENT OF SUBSTITUTE GOODS OR SERVICES;
       LOSS OF USE, DATA, OR PROFITS; OR BUSINESS INTERRUPTION) HOWEVER
       CAUSED AND ON ANY THEORY OF LIABILITY, WHETHER IN CONTRACT,
       STRICT LIABILITY, OR TORT (INCLUDING NEGLIGENCE OR OTHERWISE)
       ARISING IN ANY WAY OUT OF THE USE OF THIS SOFTWARE, EVEN IF
       ADVISED OF THE POSSIBILITY OF SUCH DAMAGE.
      </comments>
    </license>
  </licenses>

  <properties>
    <jgit-url>http://www.eclipse.org/jgit/</jgit-url>
    <jgit-copyright>Copyright (c) 2005, 2009 Shawn Pearce, Robin Rosenberg, et.al.</jgit-copyright>
    <jgit.website.url>scp://build.eclipse.org/home/data/httpd/download.eclipse.org/jgit/site/${project.version}/</jgit.website.url>

    <project.build.sourceEncoding>UTF-8</project.build.sourceEncoding>
    <project.reporting.outputEncoding>UTF-8</project.reporting.outputEncoding>
    <maven.build.timestamp.format>yyyyMMddHHmm</maven.build.timestamp.format>
    <maven.compiler.source>1.8</maven.compiler.source>
    <maven.compiler.target>1.8</maven.compiler.target>
    <bundle-manifest>${project.build.directory}/META-INF/MANIFEST.MF</bundle-manifest>

    <jgit-last-release-version>5.6.0.201912101111-r</jgit-last-release-version>
    <apache-sshd-version>2.2.0</apache-sshd-version>
    <jsch-version>0.1.55</jsch-version>
    <jzlib-version>1.1.1</jzlib-version>
    <javaewah-version>1.1.7</javaewah-version>
    <junit-version>4.13</junit-version>
    <test-fork-count>1C</test-fork-count>
    <args4j-version>2.33</args4j-version>
    <commons-compress-version>1.19</commons-compress-version>
    <osgi-core-version>4.3.1</osgi-core-version>
    <servlet-api-version>3.1.0</servlet-api-version>
    <jetty-version>9.4.25.v20191220</jetty-version>
    <japicmp-version>0.14.3</japicmp-version>
    <httpclient-version>4.5.10</httpclient-version>
    <httpcore-version>4.4.12</httpcore-version>
    <slf4j-version>1.7.2</slf4j-version>
    <log4j-version>1.2.15</log4j-version>
<<<<<<< HEAD
    <maven-javadoc-plugin-version>3.1.1</maven-javadoc-plugin-version>
    <tycho-extras-version>1.6.0</tycho-extras-version>
    <gson-version>2.8.2</gson-version>
    <bouncycastle-version>1.64</bouncycastle-version>
    <spotbugs-maven-plugin-version>3.1.12.2</spotbugs-maven-plugin-version>
    <maven-project-info-reports-plugin-version>3.0.0</maven-project-info-reports-plugin-version>
    <maven-jxr-plugin-version>3.0.0</maven-jxr-plugin-version>
    <maven-surefire-plugin-version>3.0.0-M4</maven-surefire-plugin-version>
=======
    <maven-javadoc-plugin-version>3.3.1</maven-javadoc-plugin-version>
    <tycho-extras-version>1.7.0</tycho-extras-version>
    <gson-version>2.8.2</gson-version>
    <bouncycastle-version>1.64</bouncycastle-version>
    <maven-project-info-reports-plugin-version>3.1.2</maven-project-info-reports-plugin-version>
    <maven-jxr-plugin-version>3.1.1</maven-jxr-plugin-version>
    <maven-surefire-plugin-version>3.0.0-M5</maven-surefire-plugin-version>
    <spotbugs-maven-plugin-version>4.3.0</spotbugs-maven-plugin-version>
    <maven-surefire-plugin-version>3.0.0-M5</maven-surefire-plugin-version>
>>>>>>> 2e5110ed
    <maven-surefire-report-plugin-version>${maven-surefire-plugin-version}</maven-surefire-report-plugin-version>
    <maven-compiler-plugin-version>3.8.1</maven-compiler-plugin-version>

    <!-- Properties to enable jacoco code coverage analysis -->
    <sonar.core.codeCoveragePlugin>jacoco</sonar.core.codeCoveragePlugin>
    <sonar.dynamicAnalysis>reuseReports</sonar.dynamicAnalysis>
    <sonar.jacoco.reportPath>${project.build.directory}/jacoco.exec</sonar.jacoco.reportPath>
  </properties>

  <repositories>
    <repository>
      <id>jgit-repository</id>
      <url>https://repo.eclipse.org/content/repositories/jgit-releases/</url>
    </repository>
  </repositories>

  <pluginRepositories>
    <pluginRepository>
      <id>repo.eclipse.org.cbi-releases</id>
      <url>https://repo.eclipse.org/content/repositories/cbi-releases/</url>
    </pluginRepository>
    <pluginRepository>
      <id>repo.eclipse.org.cbi-snapshots</id>
      <url>https://repo.eclipse.org/content/repositories/cbi-snapshots/</url>
    </pluginRepository>
  </pluginRepositories>

  <build>
    <pluginManagement>
      <plugins>
        <plugin>
          <groupId>org.apache.maven.plugins</groupId>
          <artifactId>maven-jar-plugin</artifactId>
          <version>3.2.0</version>
          <configuration>
            <archive>
              <manifestEntries>
                <Implementation-Title>JGit ${project.artifactId}</Implementation-Title>
                <Implementation-Version>${project.version}</Implementation-Version>
                <Implementation-Vendor>Eclipse.org - JGit</Implementation-Vendor>
                <Implementation-Vendor-Id>org.eclipse.jgit</Implementation-Vendor-Id>
                <Implementation-Vendor-URL>${jgit-url}</Implementation-Vendor-URL>
              </manifestEntries>
            </archive>
            <!-- TODO: uncomment this in order to skip empty artifact of test modules as soon as bug 416299 is fixed
            <skipIfEmpty>true</skipIfEmpty>
            -->
          </configuration>
        </plugin>

        <plugin>
          <artifactId>maven-clean-plugin</artifactId>
          <version>3.1.0</version>
        </plugin>

        <plugin>
          <groupId>org.apache.maven.plugins</groupId>
          <artifactId>maven-shade-plugin</artifactId>
<<<<<<< HEAD
          <version>3.2.2</version>
=======
          <version>3.2.4</version>
>>>>>>> 2e5110ed
        </plugin>

        <plugin>
          <groupId>org.apache.maven.plugins</groupId>
          <artifactId>maven-antrun-plugin</artifactId>
          <version>3.0.0</version>
        </plugin>

        <plugin>
          <groupId>org.apache.maven.plugins</groupId>
          <artifactId>maven-dependency-plugin</artifactId>
          <version>3.2.0</version>
        </plugin>

        <plugin>
          <groupId>org.apache.maven.plugins</groupId>
          <artifactId>maven-source-plugin</artifactId>
          <version>3.2.1</version>
        </plugin>

        <plugin>
          <groupId>org.apache.maven.plugins</groupId>
          <artifactId>maven-javadoc-plugin</artifactId>
          <version>${maven-javadoc-plugin-version}</version>
        </plugin>

        <plugin>
          <groupId>org.apache.maven.plugins</groupId>
          <artifactId>maven-surefire-plugin</artifactId>
          <version>${maven-surefire-plugin-version}</version>
          <configuration>
            <forkCount>${test-fork-count}</forkCount>
            <reuseForks>true</reuseForks>
            <argLine>@{argLine}</argLine>
          </configuration>
        </plugin>

        <plugin>
          <groupId>org.codehaus.mojo</groupId>
          <artifactId>build-helper-maven-plugin</artifactId>
          <version>3.2.0</version>
        </plugin>

        <plugin>
          <groupId>com.github.spotbugs</groupId>
          <artifactId>spotbugs-maven-plugin</artifactId>
          <version>${spotbugs-maven-plugin-version}</version>
          <configuration>
            <findbugsXmlOutput>true</findbugsXmlOutput>
            <failOnError>false</failOnError>
          </configuration>
          <executions>
            <execution>
              <goals>
                <goal>check</goal>
              </goals>
            </execution>
          </executions>
        </plugin>

        <plugin>
          <groupId>org.apache.maven.plugins</groupId>
          <artifactId>maven-pmd-plugin</artifactId>
<<<<<<< HEAD
          <version>3.13.0</version>
=======
          <version>3.15.0</version>
>>>>>>> 2e5110ed
          <configuration>
            <sourceEncoding>utf-8</sourceEncoding>
            <minimumTokens>100</minimumTokens>
            <targetJdk>1.8</targetJdk>
            <format>xml</format>
            <failOnViolation>false</failOnViolation>
            <excludes>
              <exclude>**/UbcCheck.java</exclude>
            </excludes>
          </configuration>
          <executions>
            <execution>
              <goals>
                <goal>cpd-check</goal>
              </goals>
            </execution>
          </executions>
        </plugin>

        <plugin>
          <groupId>org.eclipse.cbi.maven.plugins</groupId>
          <artifactId>eclipse-jarsigner-plugin</artifactId>
          <version>1.3.2</version>
        </plugin>
        <plugin>
          <groupId>org.eclipse.tycho.extras</groupId>
          <artifactId>tycho-pack200a-plugin</artifactId>
          <version>${tycho-extras-version}</version>
        </plugin>
        <plugin>
          <groupId>org.eclipse.tycho.extras</groupId>
          <artifactId>tycho-pack200b-plugin</artifactId>
          <version>${tycho-extras-version}</version>
        </plugin>
        <plugin>
          <groupId>org.jacoco</groupId>
          <artifactId>jacoco-maven-plugin</artifactId>
          <version>0.8.7</version>
        </plugin>
        <plugin>
          <groupId>org.apache.maven.plugins</groupId>
          <artifactId>maven-site-plugin</artifactId>
          <version>3.9.1</version>
          <dependencies>
            <dependency><!-- add support for ssh/scp -->
              <groupId>org.apache.maven.wagon</groupId>
              <artifactId>wagon-ssh</artifactId>
              <version>3.3.4</version>
            </dependency>
          </dependencies>
        </plugin>
        <plugin>
          <groupId>org.apache.maven.plugins</groupId>
          <artifactId>maven-surefire-report-plugin</artifactId>
          <version>${maven-surefire-report-plugin-version}</version>
        </plugin>
        <plugin>
          <groupId>org.apache.maven.plugins</groupId>
          <artifactId>maven-jxr-plugin</artifactId>
          <version>${maven-jxr-plugin-version}</version>
        </plugin>
        <plugin>
          <groupId>org.apache.maven.plugins</groupId>
          <artifactId>maven-project-info-reports-plugin</artifactId>
          <version>${maven-project-info-reports-plugin-version}</version>
        </plugin>
        <plugin>
          <groupId>org.apache.maven.plugins</groupId>
          <artifactId>maven-deploy-plugin</artifactId>
          <version>3.0.0-M1</version>
        </plugin>
        <plugin>
          <groupId>org.apache.maven.plugins</groupId>
          <artifactId>maven-install-plugin</artifactId>
          <version>3.0.0-M1</version>
        </plugin>
        <plugin>
          <groupId>org.apache.maven.plugins</groupId>
          <artifactId>maven-compiler-plugin</artifactId>
          <version>${maven-compiler-plugin-version}</version>
        </plugin>
        <plugin>
          <groupId>org.apache.maven.plugins</groupId>
          <artifactId>maven-resources-plugin</artifactId>
          <version>3.2.0</version>
        </plugin>
        <plugin>
          <groupId>org.springframework.boot</groupId>
          <artifactId>spring-boot-maven-plugin</artifactId>
          <version>2.1.5.RELEASE</version>
        </plugin>
      </plugins>
    </pluginManagement>

    <plugins>
      <plugin>
        <groupId>org.apache.maven.plugins</groupId>
        <artifactId>maven-enforcer-plugin</artifactId>
        <version>3.0.0</version>
        <executions>
          <execution>
            <id>enforce-maven</id>
            <goals>
              <goal>enforce</goal>
            </goals>
            <configuration>
              <rules>
                <requireMavenVersion>
                  <version>3.6.2</version>
                </requireMavenVersion>
              </rules>
            </configuration>
          </execution>
        </executions>
      </plugin>

      <plugin>
        <artifactId>maven-compiler-plugin</artifactId>
      </plugin>

      <plugin>
        <groupId>org.apache.maven.plugins</groupId>
        <artifactId>maven-antrun-plugin</artifactId>
        <executions>
          <execution>
            <id>translate-qualifier</id>
            <phase>generate-resources</phase>
            <configuration>
              <target if="${translate-qualifier}">
                <copy file="META-INF/MANIFEST.MF" tofile="${bundle-manifest}" overwrite="true"/>
                <replace file="${bundle-manifest}">
                  <replacefilter token=".qualifier" value=".${maven.build.timestamp}"/>
                </replace>
              </target>
            </configuration>
            <goals>
              <goal>run</goal>
            </goals>
          </execution>
        </executions>
      </plugin>

      <!-- Build helper maven plugin sets the parsedVersion.osgiVersion property -->
      <plugin>
        <groupId>org.codehaus.mojo</groupId>
        <artifactId>build-helper-maven-plugin</artifactId>
        <executions>
          <execution>
            <id>set-osgi-version</id>
            <phase>validate</phase>
            <goals>
              <goal>parse-version</goal>
            </goals>
          </execution>
        </executions>
      </plugin>

      <plugin>
        <groupId>org.apache.maven.plugins</groupId>
        <artifactId>maven-javadoc-plugin</artifactId>
        <configuration>
          <additionalJOption>-Xdoclint:-missing</additionalJOption>
          <encoding>${project.build.sourceEncoding}</encoding>
          <quiet>true</quiet>
          <excludePackageNames>org.eclipse.jgit.http.test</excludePackageNames>
          <links>
            <link>http://docs.oracle.com/javase/8/docs/api</link>
          </links>
        </configuration>
        <executions>
          <execution>
            <goals>
              <goal>jar</goal>
            </goals>
          </execution>
        </executions>
      </plugin>
      <plugin>
        <groupId>org.apache.maven.plugins</groupId>
        <artifactId>maven-source-plugin</artifactId>
        <inherited>true</inherited>
        <executions>
          <execution>
            <id>attach-sources</id>
            <phase>process-classes</phase>
            <goals>
              <goal>jar</goal>
            </goals>
          </execution>
        </executions>
      </plugin>
      <plugin>
        <groupId>org.jacoco</groupId>
        <artifactId>jacoco-maven-plugin</artifactId>
        <executions>
          <execution>
            <id>default-prepare-agent</id>
            <goals>
              <goal>prepare-agent</goal>
            </goals>
            <configuration>
              <destFile>${sonar.jacoco.reportPath}</destFile>
              <includes>
                <include>org.eclipse.jgit.*</include>
              </includes>
              <excludes>
                <exclude>**/*Test*.*</exclude>
              </excludes>
              <append>true</append>
            </configuration>
          </execution>
          <execution>
            <id>default-report</id>
            <goals>
              <goal>report</goal>
            </goals>
          </execution>
          <execution>
            <id>default-check</id>
            <goals>
              <goal>check</goal>
            </goals>
            <configuration>
            <haltOnFailure>false</haltOnFailure>
            <rules>
              <rule>
                <element>BUNDLE</element>
                  <limits>
                    <limit>
                      <counter>INSTRUCTION</counter>
                      <value>COVEREDRATIO</value>
                      <minimum>50%</minimum>
                    </limit>
                    <limit>
                      <counter>CLASS</counter>
                      <value>MISSEDCOUNT</value>
                      <maximum>10</maximum>
                    </limit>
                  </limits>
                </rule>
              </rules>
            </configuration>
          </execution>
        </executions>
      </plugin>
      <plugin>
        <groupId>org.apache.maven.plugins</groupId>
        <artifactId>maven-surefire-report-plugin</artifactId>
      </plugin>
    </plugins>
  </build>

  <reporting>
    <plugins>
      <plugin>
        <groupId>org.apache.maven.plugins</groupId>
        <artifactId>maven-javadoc-plugin</artifactId>
        <version>${maven-javadoc-plugin-version}</version>
        <reportSets>
          <reportSet>
            <reports>
              <report>javadoc</report>
            </reports>
          </reportSet>
          <reportSet>
            <id>aggregate</id>
            <inherited>false</inherited>
            <reports>
              <report>aggregate</report>
            </reports>
          </reportSet>
        </reportSets>
        <configuration>
          <additionalJOption>-Xdoclint:-missing</additionalJOption>
        </configuration>
      </plugin>
      <plugin>
        <groupId>org.apache.maven.plugins</groupId>
        <artifactId>maven-jxr-plugin</artifactId>
        <version>${maven-jxr-plugin-version}</version>
      </plugin>
      <plugin>
        <groupId>com.github.spotbugs</groupId>
        <artifactId>spotbugs-maven-plugin</artifactId>
        <version>${spotbugs-maven-plugin-version}</version>
      </plugin>
      <plugin>
        <groupId>org.apache.maven.plugins</groupId>
        <artifactId>maven-surefire-report-plugin</artifactId>
        <version>${maven-surefire-report-plugin-version}</version>
        <configuration>
          <aggregate>true</aggregate>
          <alwaysGenerateSurefireReport>false</alwaysGenerateSurefireReport>
          <reportsDirectories>
            <reportsDirectories>${project.build.directory}/surefire-reports</reportsDirectories>
          </reportsDirectories>
        </configuration>
      </plugin>
      <plugin>
        <groupId>org.apache.maven.plugins</groupId>
        <artifactId>maven-project-info-reports-plugin</artifactId>
        <version>${maven-project-info-reports-plugin-version}</version>
        <reportSets>
          <reportSet>
            <reports>
              <report>dependencies</report>
              <report>dependency-convergence</report>
              <report>dependency-management</report>
              <report>index</report>
              <report>summary</report>
              <report>team</report>
              <report>mailing-lists</report>
              <report>ci-management</report>
              <report>issue-management</report>
              <report>licenses</report>
              <report>scm</report>
            </reports>
          </reportSet>
        </reportSets>
      </plugin>
      <plugin>
        <groupId>org.jacoco</groupId>
        <artifactId>jacoco-maven-plugin</artifactId>
        <reportSets>
          <reportSet>
            <reports>
              <report>report</report>
            </reports>
          </reportSet>
          <reportSet>
            <id>aggregate</id>
            <inherited>false</inherited>
            <reports>
              <report>report-aggregate</report>
            </reports>
          </reportSet>
        </reportSets>
      </plugin>
    </plugins>
  </reporting>

  <dependencyManagement>
    <dependencies>
      <dependency>
        <groupId>com.jcraft</groupId>
        <artifactId>jsch</artifactId>
        <version>${jsch-version}</version>
      </dependency>

      <dependency>
        <groupId>com.jcraft</groupId>
        <artifactId>jzlib</artifactId>
        <version>${jzlib-version}</version>
      </dependency>

      <dependency>
        <groupId>com.googlecode.javaewah</groupId>
        <artifactId>JavaEWAH</artifactId>
        <version>${javaewah-version}</version>
      </dependency>

      <dependency>
        <groupId>args4j</groupId>
        <artifactId>args4j</artifactId>
        <version>${args4j-version}</version>
      </dependency>

      <dependency>
        <groupId>junit</groupId>
        <artifactId>junit</artifactId>
        <version>${junit-version}</version>
      </dependency>

      <dependency>
        <groupId>javax.servlet</groupId>
        <artifactId>javax.servlet-api</artifactId>
        <version>${servlet-api-version}</version>
      </dependency>

      <dependency>
        <groupId>org.apache.commons</groupId>
        <artifactId>commons-compress</artifactId>
        <version>${commons-compress-version}</version>
      </dependency>

      <dependency>
        <groupId>org.tukaani</groupId>
        <artifactId>xz</artifactId>
        <version>1.8</version>
        <optional>true</optional>
      </dependency>

      <dependency>
        <groupId>org.eclipse.jetty</groupId>
        <artifactId>jetty-servlet</artifactId>
        <version>${jetty-version}</version>
      </dependency>

      <dependency>
        <groupId>org.osgi</groupId>
        <artifactId>org.osgi.core</artifactId>
        <version>${osgi-core-version}</version>
      </dependency>

      <dependency>
        <groupId>org.apache.httpcomponents</groupId>
        <artifactId>httpclient</artifactId>
        <version>${httpclient-version}</version>
      </dependency>

      <dependency>
        <groupId>org.apache.httpcomponents</groupId>
        <artifactId>httpcore</artifactId>
        <version>${httpcore-version}</version>
      </dependency>

      <dependency>
        <groupId>org.slf4j</groupId>
        <artifactId>slf4j-api</artifactId>
        <version>${slf4j-version}</version>
      </dependency>

      <dependency>
        <groupId>org.slf4j</groupId>
        <artifactId>slf4j-log4j12</artifactId>
        <version>${slf4j-version}</version>
      </dependency>

      <dependency>
        <groupId>log4j</groupId>
        <artifactId>log4j</artifactId>
        <version>${log4j-version}</version>
        <exclusions>
          <exclusion>
            <groupId>javax.mail</groupId>
            <artifactId>mail</artifactId>
          </exclusion>
          <exclusion>
            <groupId>javax.jms</groupId>
            <artifactId>jms</artifactId>
          </exclusion>
          <exclusion>
            <groupId>com.sun.jdmk</groupId>
            <artifactId>jmxtools</artifactId>
          </exclusion>
          <exclusion>
            <groupId>com.sun.jmx</groupId>
            <artifactId>jmxri</artifactId>
          </exclusion>
        </exclusions>
      </dependency>

      <dependency>
        <groupId>com.google.code.gson</groupId>
        <artifactId>gson</artifactId>
        <version>${gson-version}</version>
      </dependency>

      <dependency>
        <groupId>org.bouncycastle</groupId>
        <artifactId>bcpg-jdk15on</artifactId>
        <version>${bouncycastle-version}</version>
      </dependency>

      <dependency>
        <groupId>org.bouncycastle</groupId>
        <artifactId>bcprov-jdk15on</artifactId>
        <version>${bouncycastle-version}</version>
      </dependency>

      <dependency>
        <groupId>org.bouncycastle</groupId>
        <artifactId>bcpkix-jdk15on</artifactId>
        <version>${bouncycastle-version}</version>
      </dependency>

      <dependency>
        <groupId>org.assertj</groupId>
        <artifactId>assertj-core</artifactId>
        <version>3.14.0</version>
      </dependency>
    </dependencies>
  </dependencyManagement>

  <distributionManagement>
    <repository>
      <id>repo.eclipse.org</id>
      <name>JGit Maven Repository - Releases</name>
      <url>https://repo.eclipse.org/content/repositories/jgit-releases/</url>
    </repository>
    <snapshotRepository>
      <id>repo.eclipse.org</id>
      <name>JGit Maven Repository - Snapshots</name>
      <url>https://repo.eclipse.org/content/repositories/jgit-snapshots/</url>
      <uniqueVersion>true</uniqueVersion>
    </snapshotRepository>
    <site>
      <id>jgit.website</id>
      <name>JGit Website</name>
      <url>${jgit.website.url}</url>
    </site>
  </distributionManagement>

  <profiles>
    <profile>
      <id>javac</id>
      <build>
        <plugins>
          <plugin>
            <artifactId>maven-compiler-plugin</artifactId>
            <configuration>
              <encoding>UTF-8</encoding>
              <source>1.8</source>
              <target>1.8</target>
            </configuration>
            <executions>
              <execution>
                <id>default-compile</id>
                <phase>compile</phase>
                <goals>
                  <goal>compile</goal>
                </goals>
                <configuration>
                  <includes>
                    <include>org/eclipse/jgit/transport/InsecureCipherFactory.java</include>
                  </includes>
                </configuration>
              </execution>
              <execution>
                <id>compile-with-errorprone</id>
                <phase>compile</phase>
                <goals>
                  <goal>compile</goal>
                </goals>
                <configuration>
                  <compilerId>javac-with-errorprone</compilerId>
                  <forceJavacCompilerUse>true</forceJavacCompilerUse>
                  <excludes>
                    <exclude>org/eclipse/jgit/transport/InsecureCipherFactory.java</exclude>
                  </excludes>
                </configuration>
              </execution>
            </executions>
            <dependencies>
              <dependency>
                <groupId>org.codehaus.plexus</groupId>
                <artifactId>plexus-compiler-javac</artifactId>
                <version>2.8.6</version>
              </dependency>
              <dependency>
                <groupId>org.codehaus.plexus</groupId>
                <artifactId>plexus-compiler-javac-errorprone</artifactId>
                <version>2.8.6</version>
              </dependency>
              <!-- override plexus-compiler-javac-errorprone's dependency on
                  Error Prone with the latest version -->
              <dependency>
                <groupId>com.google.errorprone</groupId>
                <artifactId>error_prone_core</artifactId>
                <version>2.3.4</version>
              </dependency>
            </dependencies>
          </plugin>
        </plugins>
      </build>
    </profile>
    <profile>
      <id>ecj</id>
      <activation>
        <activeByDefault>true</activeByDefault>
      </activation>
      <build>
        <plugins>
          <plugin>
            <artifactId>maven-compiler-plugin</artifactId>
            <configuration>
              <compilerId>eclipse</compilerId>
              <encoding>UTF-8</encoding>
              <source>1.8</source>
              <target>1.8</target>
              <!-- Passing arguments is a trainwreck, see https://issues.apache.org/jira/browse/MCOMPILER-123 -->
              <compilerArguments>
                <properties>${project.basedir}/.settings/org.eclipse.jdt.core.prefs</properties>
              </compilerArguments>
              <showWarnings>true</showWarnings>
              <showDeprecation>true</showDeprecation>
            </configuration>
            <dependencies>
              <dependency>
                <groupId>org.codehaus.plexus</groupId>
                <artifactId>plexus-compiler-eclipse</artifactId>
                <version>2.8.6</version>
              </dependency>
              <dependency>
                <groupId>org.eclipse.jdt</groupId>
                <artifactId>ecj</artifactId>
                <version>3.20.0</version>
              </dependency>
            </dependencies>
          </plugin>
        </plugins>
      </build>
    </profile>
    <profile>
      <id>static-checks</id>
      <build>
        <plugins>
          <plugin>
            <groupId>com.github.spotbugs</groupId>
            <artifactId>spotbugs-maven-plugin</artifactId>
          </plugin>
          <plugin>
            <groupId>org.apache.maven.plugins</groupId>
            <artifactId>maven-pmd-plugin</artifactId>
          </plugin>
        </plugins>
      </build>
    </profile>
    <profile>
      <id>eclipse-sign</id>
      <build>
        <plugins>
          <plugin>
            <groupId>org.eclipse.tycho.extras</groupId>
            <artifactId>tycho-pack200a-plugin</artifactId>
            <!-- TODO remove this configuration when https://git.eclipse.org/r/#/c/16027 is available -->
            <configuration>
              <supportedProjectTypes>
                <supportedProjectType>jar</supportedProjectType>
              </supportedProjectTypes>
            </configuration>
            <executions>
              <execution>
                <id>pack200-normalize</id>
                <goals>
                  <goal>normalize</goal>
                </goals>
                <phase>verify</phase>
              </execution>
            </executions>
          </plugin>
          <plugin>
            <groupId>org.eclipse.cbi.maven.plugins</groupId>
            <artifactId>eclipse-jarsigner-plugin</artifactId>
            <executions>
              <execution>
                <id>sign</id>
                <phase>verify</phase>
                <goals>
                  <goal>sign</goal>
                </goals>
              </execution>
            </executions>
          </plugin>
          <plugin>
            <groupId>org.eclipse.tycho.extras</groupId>
            <artifactId>tycho-pack200b-plugin</artifactId>
            <!-- TODO remove this configuration when https://git.eclipse.org/r/#/c/16027 is available -->
            <configuration>
              <supportedProjectTypes>
                <supportedProjectType>jar</supportedProjectType>
              </supportedProjectTypes>
            </configuration>
            <executions>
              <execution>
                <id>pack200-pack</id>
                <goals>
                  <goal>pack</goal>
                </goals>
                <phase>verify</phase>
              </execution>
            </executions>
          </plugin>
        </plugins>
      </build>
    </profile>
    <profile>
      <id>build-server</id>
      <properties>
        <jgit.website.url>file:///home/data/httpd/download.eclipse.org/jgit/site/${project.version}/</jgit.website.url>
      </properties>
    </profile>
  </profiles>

  <modules>
    <module>org.eclipse.jgit</module>
    <module>org.eclipse.jgit.ant</module>
    <module>org.eclipse.jgit.archive</module>
    <module>org.eclipse.jgit.ui</module>
    <module>org.eclipse.jgit.http.apache</module>
    <module>org.eclipse.jgit.http.server</module>
    <module>org.eclipse.jgit.ssh.apache</module>
    <module>org.eclipse.jgit.pgm</module>
    <module>org.eclipse.jgit.lfs</module>
    <module>org.eclipse.jgit.lfs.server</module>
    <module>org.eclipse.jgit.junit</module>
    <module>org.eclipse.jgit.junit.http</module>
    <module>org.eclipse.jgit.junit.ssh</module>

    <module>org.eclipse.jgit.test</module>
    <module>org.eclipse.jgit.ant.test</module>
    <module>org.eclipse.jgit.http.test</module>
    <module>org.eclipse.jgit.pgm.test</module>
    <module>org.eclipse.jgit.lfs.test</module>
    <module>org.eclipse.jgit.lfs.server.test</module>
    <module>org.eclipse.jgit.ssh.apache.test</module>
    <module>org.eclipse.jgit.coverage</module>
    <module>org.eclipse.jgit.benchmarks</module>
  </modules>

</project><|MERGE_RESOLUTION|>--- conflicted
+++ resolved
@@ -1,6 +1,6 @@
 <?xml version="1.0" encoding="UTF-8"?>
 <!--
-  Copyright (C) 2009-2010, Google Inc.
+   Copyright (C) 2009-2010, Google Inc.
   Copyright (C) 2012, Matthias Sohn <matthias.sohn@sap.com> and others
 
   This program and the accompanying materials are made available under the
@@ -168,16 +168,6 @@
     <httpcore-version>4.4.12</httpcore-version>
     <slf4j-version>1.7.2</slf4j-version>
     <log4j-version>1.2.15</log4j-version>
-<<<<<<< HEAD
-    <maven-javadoc-plugin-version>3.1.1</maven-javadoc-plugin-version>
-    <tycho-extras-version>1.6.0</tycho-extras-version>
-    <gson-version>2.8.2</gson-version>
-    <bouncycastle-version>1.64</bouncycastle-version>
-    <spotbugs-maven-plugin-version>3.1.12.2</spotbugs-maven-plugin-version>
-    <maven-project-info-reports-plugin-version>3.0.0</maven-project-info-reports-plugin-version>
-    <maven-jxr-plugin-version>3.0.0</maven-jxr-plugin-version>
-    <maven-surefire-plugin-version>3.0.0-M4</maven-surefire-plugin-version>
-=======
     <maven-javadoc-plugin-version>3.3.1</maven-javadoc-plugin-version>
     <tycho-extras-version>1.7.0</tycho-extras-version>
     <gson-version>2.8.2</gson-version>
@@ -187,7 +177,6 @@
     <maven-surefire-plugin-version>3.0.0-M5</maven-surefire-plugin-version>
     <spotbugs-maven-plugin-version>4.3.0</spotbugs-maven-plugin-version>
     <maven-surefire-plugin-version>3.0.0-M5</maven-surefire-plugin-version>
->>>>>>> 2e5110ed
     <maven-surefire-report-plugin-version>${maven-surefire-plugin-version}</maven-surefire-report-plugin-version>
     <maven-compiler-plugin-version>3.8.1</maven-compiler-plugin-version>
 
@@ -246,11 +235,7 @@
         <plugin>
           <groupId>org.apache.maven.plugins</groupId>
           <artifactId>maven-shade-plugin</artifactId>
-<<<<<<< HEAD
-          <version>3.2.2</version>
-=======
           <version>3.2.4</version>
->>>>>>> 2e5110ed
         </plugin>
 
         <plugin>
@@ -314,11 +299,7 @@
         <plugin>
           <groupId>org.apache.maven.plugins</groupId>
           <artifactId>maven-pmd-plugin</artifactId>
-<<<<<<< HEAD
-          <version>3.13.0</version>
-=======
           <version>3.15.0</version>
->>>>>>> 2e5110ed
           <configuration>
             <sourceEncoding>utf-8</sourceEncoding>
             <minimumTokens>100</minimumTokens>
