<?xml version="1.0" encoding="UTF-8"?>
<!--
   Copyright (C) 2009-2010, Google Inc.
   Copyright (C) 2012, Matthias Sohn <matthias.sohn@sap.com>
   and other copyright owners as documented in the project's IP log.

   This program and the accompanying materials are made available
   under the terms of the Eclipse Distribution License v1.0 which
   accompanies this distribution, is reproduced below, and is
   available at http://www.eclipse.org/org/documents/edl-v10.php

   All rights reserved.

   Redistribution and use in source and binary forms, with or
   without modification, are permitted provided that the following
   conditions are met:

   - Redistributions of source code must retain the above copyright
     notice, this list of conditions and the following disclaimer.

   - Redistributions in binary form must reproduce the above
     copyright notice, this list of conditions and the following
     disclaimer in the documentation and/or other materials provided
     with the distribution.

   - Neither the name of the Eclipse Foundation, Inc. nor the
     names of its contributors may be used to endorse or promote
     products derived from this software without specific prior
     written permission.

   THIS SOFTWARE IS PROVIDED BY THE COPYRIGHT HOLDERS AND
   CONTRIBUTORS "AS IS" AND ANY EXPRESS OR IMPLIED WARRANTIES,
   INCLUDING, BUT NOT LIMITED TO, THE IMPLIED WARRANTIES
   OF MERCHANTABILITY AND FITNESS FOR A PARTICULAR PURPOSE
   ARE DISCLAIMED. IN NO EVENT SHALL THE COPYRIGHT OWNER OR
   CONTRIBUTORS BE LIABLE FOR ANY DIRECT, INDIRECT, INCIDENTAL,
   SPECIAL, EXEMPLARY, OR CONSEQUENTIAL DAMAGES (INCLUDING, BUT
   NOT LIMITED TO, PROCUREMENT OF SUBSTITUTE GOODS OR SERVICES;
   LOSS OF USE, DATA, OR PROFITS; OR BUSINESS INTERRUPTION) HOWEVER
   CAUSED AND ON ANY THEORY OF LIABILITY, WHETHER IN CONTRACT,
   STRICT LIABILITY, OR TORT (INCLUDING NEGLIGENCE OR OTHERWISE)
   ARISING IN ANY WAY OUT OF THE USE OF THIS SOFTWARE, EVEN IF
   ADVISED OF THE POSSIBILITY OF SUCH DAMAGE.
-->

<project xmlns="http://maven.apache.org/POM/4.0.0"
    xmlns:xsi="http://www.w3.org/2001/XMLSchema-instance"
    xsi:schemaLocation="http://maven.apache.org/POM/4.0.0 http://maven.apache.org/maven-v4_0_0.xsd">
  <modelVersion>4.0.0</modelVersion>

  <groupId>org.eclipse.jgit</groupId>
  <artifactId>org.eclipse.jgit-parent</artifactId>
  <packaging>pom</packaging>
  <version>4.6.2-SNAPSHOT</version>

  <name>JGit - Parent</name>
  <url>${jgit-url}</url>

  <organization>
    <name>Eclipse JGit Project</name>
    <url>http://www.eclipse.org/jgit</url>
  </organization>

  <description>
    Pure Java implementation of Git
  </description>

  <scm>
    <url>http://git.eclipse.org/c/jgit/jgit.git/</url>
    <connection>scm:git:https://git.eclipse.org/r/jgit/jgit</connection>
  </scm>

  <ciManagement>
    <system>hudson</system>
    <url>https://hudson.eclipse.org/jgit/</url>
  </ciManagement>

  <developers>
    <developer>
      <name>Chris Aniszczyk</name>
    </developer>
    <developer>
      <name>Christian Halstrick</name>
    </developer>
    <developer>
      <name>Colby Ranger</name>
    </developer>
    <developer>
      <name>Dave Borowitz</name>
    </developer>
    <developer>
      <name>Gunnar Wagenknecht</name>
    </developer>
    <developer>
      <name>Jonathan Nieder</name>
    </developer>
    <developer>
      <name>Kevin Sawicki</name>
    </developer>
    <developer>
      <name>Mathias Kinzler</name>
    </developer>
    <developer>
      <name>Matthias Sohn</name>
    </developer>
    <developer>
      <name>Robin Rosenberg</name>
    </developer>
    <developer>
      <name>Robin Stocker</name>
    </developer>
    <developer>
      <name>Sasa Zivkov</name>
    </developer>
    <developer>
      <name>Shawn Pearce</name>
    </developer>
    <developer>
      <name>Stefan Lay</name>
    </developer>
  </developers>

  <mailingLists>
    <mailingList>
      <name>jgit-dev Mailing List</name>
      <post>jgit-dev@eclipse.org</post>
      <subscribe>https://dev.eclipse.org/mailman/listinfo/jgit-dev</subscribe>
      <unsubscribe>https://dev.eclipse.org/mailman/listinfo/jgit-dev</unsubscribe>
      <archive>http://dev.eclipse.org/mhonarc/lists/jgit-dev</archive>
    </mailingList>

    <mailingList>
      <name>GIT Mailing List</name>
      <post>git@vger.kernel.org</post>
      <archive>http://marc.info/?l=git</archive>
    </mailingList>
  </mailingLists>

  <issueManagement>
    <url>https://bugs.eclipse.org/bugs/buglist.cgi?query_format=advanced;component=JGit;product=JGit;classification=Technology</url>
    <system>Bugzilla</system>
  </issueManagement>

  <licenses>
    <license>
      <name>Eclipse Distribution License (New BSD License)</name>
      <comments>
       All rights reserved.

       Redistribution and use in source and binary forms, with or
       without modification, are permitted provided that the following
       conditions are met:

       - Redistributions of source code must retain the above copyright
         notice, this list of conditions and the following disclaimer.

       - Redistributions in binary form must reproduce the above
         copyright notice, this list of conditions and the following
         disclaimer in the documentation and/or other materials provided
         with the distribution.

       - Neither the name of the Eclipse Foundation, Inc. nor the
         names of its contributors may be used to endorse or promote
         products derived from this software without specific prior
         written permission.

       THIS SOFTWARE IS PROVIDED BY THE COPYRIGHT HOLDERS AND
       CONTRIBUTORS "AS IS" AND ANY EXPRESS OR IMPLIED WARRANTIES,
       INCLUDING, BUT NOT LIMITED TO, THE IMPLIED WARRANTIES
       OF MERCHANTABILITY AND FITNESS FOR A PARTICULAR PURPOSE
       ARE DISCLAIMED. IN NO EVENT SHALL THE COPYRIGHT OWNER OR
       CONTRIBUTORS BE LIABLE FOR ANY DIRECT, INDIRECT, INCIDENTAL,
       SPECIAL, EXEMPLARY, OR CONSEQUENTIAL DAMAGES (INCLUDING, BUT
       NOT LIMITED TO, PROCUREMENT OF SUBSTITUTE GOODS OR SERVICES;
       LOSS OF USE, DATA, OR PROFITS; OR BUSINESS INTERRUPTION) HOWEVER
       CAUSED AND ON ANY THEORY OF LIABILITY, WHETHER IN CONTRACT,
       STRICT LIABILITY, OR TORT (INCLUDING NEGLIGENCE OR OTHERWISE)
       ARISING IN ANY WAY OUT OF THE USE OF THIS SOFTWARE, EVEN IF
       ADVISED OF THE POSSIBILITY OF SUCH DAMAGE.
      </comments>
    </license>
  </licenses>

  <properties>
    <jgit-url>http://www.eclipse.org/jgit/</jgit-url>
    <jgit-copyright>Copyright (c) 2005, 2009 Shawn Pearce, Robin Rosenberg, et.al.</jgit-copyright>
    <jgit.website.url>scp://build.eclipse.org/home/data/httpd/download.eclipse.org/jgit/site/${project.version}/</jgit.website.url>

    <project.build.sourceEncoding>UTF-8</project.build.sourceEncoding>
    <project.reporting.outputEncoding>UTF-8</project.reporting.outputEncoding>
    <maven.build.timestamp.format>yyyyMMddHHmm</maven.build.timestamp.format>
    <bundle-manifest>${project.build.directory}/META-INF/MANIFEST.MF</bundle-manifest>

    <jgit-last-release-version>4.2.0.201601211800-r</jgit-last-release-version>
    <jsch-version>0.1.53</jsch-version>
    <javaewah-version>1.1.6</javaewah-version>
    <junit-version>4.12</junit-version>
    <test-fork-count>1C</test-fork-count>
    <args4j-version>2.0.15</args4j-version>
    <commons-compress-version>1.6</commons-compress-version>
    <osgi-core-version>4.3.1</osgi-core-version>
    <servlet-api-version>3.1.0</servlet-api-version>
    <jetty-version>9.3.17.v20170317</jetty-version>
    <japicmp-version>0.5.3</japicmp-version>
    <httpclient-version>4.3.6</httpclient-version>
    <slf4j-version>1.7.2</slf4j-version>
    <log4j-version>1.2.15</log4j-version>
    <maven-javadoc-plugin-version>2.10.4</maven-javadoc-plugin-version>
    <tycho-extras-version>0.26.0</tycho-extras-version>
    <gson-version>2.2.4</gson-version>
    <spotbugs-maven-plugin-version>3.1.6</spotbugs-maven-plugin-version>

    <!-- Properties to enable jacoco code coverage analysis -->
    <sonar.core.codeCoveragePlugin>jacoco</sonar.core.codeCoveragePlugin>
    <sonar.dynamicAnalysis>reuseReports</sonar.dynamicAnalysis>
    <sonar.jacoco.reportPath>../target/jacoco.exec</sonar.jacoco.reportPath>
  </properties>

  <repositories>
    <repository>
      <id>jgit-repository</id>
      <url>https://repo.eclipse.org/content/repositories/jgit-releases/</url>
    </repository>
  </repositories>

  <pluginRepositories>
    <pluginRepository>
      <id>repo.eclipse.org.cbi-releases</id>
      <url>https://repo.eclipse.org/content/repositories/cbi-releases/</url>
    </pluginRepository>
    <pluginRepository>
      <id>repo.eclipse.org.cbi-snapshots</id>
      <url>https://repo.eclipse.org/content/repositories/cbi-snapshots/</url>
    </pluginRepository>
  </pluginRepositories>

  <build>
    <pluginManagement>
      <plugins>
        <plugin>
          <groupId>org.apache.maven.plugins</groupId>
          <artifactId>maven-jar-plugin</artifactId>
          <version>3.0.2</version>
          <configuration>
            <archive>
              <manifestEntries>
                <Implementation-Title>JGit ${project.artifactId}</Implementation-Title>
                <Implementation-Version>${project.version}</Implementation-Version>
                <Implementation-Vendor>Eclipse.org - JGit</Implementation-Vendor>
                <Implementation-Vendor-Id>org.eclipse.jgit</Implementation-Vendor-Id>
                <Implementation-Vendor-URL>${jgit-url}</Implementation-Vendor-URL>
              </manifestEntries>
            </archive>
            <!-- TODO: uncomment this in order to skip empty artifact of test modules as soon as bug 416299 is fixed
            <skipIfEmpty>true</skipIfEmpty>
            -->
          </configuration>
        </plugin>

        <plugin>
          <artifactId>maven-compiler-plugin</artifactId>
          <version>3.6.0</version>
          <configuration>
            <encoding>UTF-8</encoding>
            <source>1.8</source>
            <target>1.8</target>
          </configuration>
          <executions>
            <execution>
              <id>default-compile</id>
              <phase>compile</phase>
              <goals>
                <goal>compile</goal>
              </goals>
              <configuration>
                <includes>
                  <include>org/eclipse/jgit/transport/InsecureCipherFactory.java</include>
                </includes>
              </configuration>
            </execution>
            <execution>
              <id>compile-with-errorprone</id>
              <phase>compile</phase>
              <goals>
                <goal>compile</goal>
              </goals>
              <configuration>
                <compilerId>javac-with-errorprone</compilerId>
                <forceJavacCompilerUse>true</forceJavacCompilerUse>
                <excludes>
                  <exclude>org/eclipse/jgit/transport/InsecureCipherFactory.java</exclude>
                </excludes>
              </configuration>
            </execution>
          </executions>
          <dependencies>
            <dependency>
              <groupId>org.codehaus.plexus</groupId>
              <artifactId>plexus-compiler-javac</artifactId>
              <version>2.8.1</version>
            </dependency>
            <dependency>
              <groupId>org.codehaus.plexus</groupId>
              <artifactId>plexus-compiler-javac-errorprone</artifactId>
              <version>2.8.1</version>
            </dependency>
            <!-- override plexus-compiler-javac-errorprone's dependency on
                 Error Prone with the latest version -->
            <dependency>
              <groupId>com.google.errorprone</groupId>
              <artifactId>error_prone_core</artifactId>
              <version>2.0.15</version>
            </dependency>
          </dependencies>
        </plugin>

        <plugin>
          <artifactId>maven-clean-plugin</artifactId>
          <version>3.0.0</version>
        </plugin>

        <plugin>
          <groupId>org.apache.maven.plugins</groupId>
          <artifactId>maven-shade-plugin</artifactId>
          <version>2.4.3</version>
        </plugin>

        <plugin>
          <groupId>org.apache.maven.plugins</groupId>
          <artifactId>maven-antrun-plugin</artifactId>
          <version>1.8</version>
        </plugin>

        <plugin>
          <groupId>org.apache.maven.plugins</groupId>
          <artifactId>maven-dependency-plugin</artifactId>
          <version>3.0.0</version>
        </plugin>

        <plugin>
          <groupId>org.apache.maven.plugins</groupId>
          <artifactId>maven-source-plugin</artifactId>
          <version>3.0.1</version>
        </plugin>

        <plugin>
          <groupId>org.apache.maven.plugins</groupId>
          <artifactId>maven-javadoc-plugin</artifactId>
          <version>${maven-javadoc-plugin-version}</version>
        </plugin>

        <plugin>
          <groupId>org.apache.maven.plugins</groupId>
          <artifactId>maven-surefire-plugin</artifactId>
          <version>2.19.1</version>
          <configuration>
            <forkCount>${test-fork-count}</forkCount>
            <reuseForks>true</reuseForks>
          </configuration>
        </plugin>

        <plugin>
          <groupId>org.codehaus.mojo</groupId>
          <artifactId>build-helper-maven-plugin</artifactId>
          <version>1.12</version>
        </plugin>

        <plugin>
<<<<<<< HEAD
          <groupId>org.codehaus.mojo</groupId>
          <artifactId>findbugs-maven-plugin</artifactId>
          <version>3.0.4</version>
=======
          <groupId>com.github.spotbugs</groupId>
          <artifactId>spotbugs-maven-plugin</artifactId>
          <version>${spotbugs-maven-plugin-version}</version>
>>>>>>> 2db49bc6
          <configuration>
            <findbugsXmlOutput>true</findbugsXmlOutput>
            <failOnError>false</failOnError>
          </configuration>
          <executions>
            <execution>
              <goals>
                <goal>check</goal>
              </goals>
            </execution>
          </executions>
        </plugin>

        <plugin>
          <groupId>org.apache.maven.plugins</groupId>
          <artifactId>maven-pmd-plugin</artifactId>
          <version>3.7</version>
          <configuration>
            <sourceEncoding>utf-8</sourceEncoding>
            <minimumTokens>100</minimumTokens>
            <targetJdk>1.8</targetJdk>
            <format>xml</format>
            <failOnViolation>false</failOnViolation>
          </configuration>
          <executions>
            <execution>
              <goals>
                <goal>cpd-check</goal>
              </goals>
            </execution>
          </executions>
        </plugin>

        <plugin>
          <groupId>org.eclipse.cbi.maven.plugins</groupId>
          <artifactId>eclipse-jarsigner-plugin</artifactId>
          <version>1.1.3</version>
        </plugin>
        <plugin>
          <groupId>org.eclipse.tycho.extras</groupId>
          <artifactId>tycho-pack200a-plugin</artifactId>
          <version>${tycho-extras-version}</version>
        </plugin>
        <plugin>
          <groupId>org.eclipse.tycho.extras</groupId>
          <artifactId>tycho-pack200b-plugin</artifactId>
          <version>${tycho-extras-version}</version>
        </plugin>
        <plugin>
          <groupId>org.jacoco</groupId>
          <artifactId>jacoco-maven-plugin</artifactId>
          <version>0.7.8</version>
        </plugin>
        <plugin>
          <groupId>org.apache.maven.plugins</groupId>
          <artifactId>maven-site-plugin</artifactId>
          <version>3.6</version>
          <dependencies>
            <dependency><!-- add support for ssh/scp -->
              <groupId>org.apache.maven.wagon</groupId>
              <artifactId>wagon-ssh</artifactId>
              <version>2.10</version>
            </dependency>
          </dependencies>
        </plugin>
        <plugin>
          <groupId>org.apache.maven.plugins</groupId>
          <artifactId>maven-surefire-report-plugin</artifactId>
          <version>2.19.1</version>
        </plugin>
        <plugin>
          <groupId>org.apache.maven.plugins</groupId>
          <artifactId>maven-jxr-plugin</artifactId>
          <version>2.5</version>
        </plugin>
        <plugin>
          <groupId>org.apache.maven.plugins</groupId>
          <artifactId>maven-project-info-reports-plugin</artifactId>
          <version>2.9</version>
        </plugin>
      </plugins>
    </pluginManagement>

    <plugins>
      <plugin>
        <artifactId>maven-compiler-plugin</artifactId>
      </plugin>

      <plugin>
        <groupId>org.apache.maven.plugins</groupId>
        <artifactId>maven-antrun-plugin</artifactId>
        <executions>
          <execution>
            <id>translate-qualifier</id>
            <phase>generate-resources</phase>
            <configuration>
              <target if="${translate-qualifier}">
                <copy file="META-INF/MANIFEST.MF" tofile="${bundle-manifest}" overwrite="true"/>
                <replace file="${bundle-manifest}">
                  <replacefilter token=".qualifier" value=".${maven.build.timestamp}"/>
                </replace>
              </target>
            </configuration>
            <goals>
              <goal>run</goal>
            </goals>
          </execution>
        </executions>
      </plugin>

      <!-- Build helper maven plugin sets the parsedVersion.osgiVersion property -->
      <plugin>
        <groupId>org.codehaus.mojo</groupId>
        <artifactId>build-helper-maven-plugin</artifactId>
        <executions>
          <execution>
            <id>set-osgi-version</id>
            <phase>validate</phase>
            <goals>
              <goal>parse-version</goal>
            </goals>
          </execution>
        </executions>
      </plugin>

      <plugin>
        <groupId>org.apache.maven.plugins</groupId>
        <artifactId>maven-javadoc-plugin</artifactId>
        <configuration>
          <encoding>${project.build.sourceEncoding}</encoding>
          <quiet>true</quiet>
          <excludePackageNames>org.eclipse.jgit.http.test</excludePackageNames>
          <links>
            <link>http://docs.oracle.com/javase/8/docs/api</link>
          </links>
        </configuration>
        <executions>
          <execution>
            <id>attach-javadocs</id>
            <goals>
              <goal>jar</goal>
            </goals>
          </execution>
        </executions>
      </plugin>
      <plugin>
        <groupId>org.apache.maven.plugins</groupId>
        <artifactId>maven-source-plugin</artifactId>
        <inherited>true</inherited>
        <executions>
          <execution>
            <id>attach-sources</id>
            <phase>process-classes</phase>
            <goals>
              <goal>jar</goal>
            </goals>
          </execution>
        </executions>
      </plugin>
      <plugin>
        <groupId>org.jacoco</groupId>
        <artifactId>jacoco-maven-plugin</artifactId>
        <executions>
          <execution>
            <goals>
              <goal>prepare-agent</goal>
            </goals>
            <configuration>
              <destFile>${sonar.jacoco.reportPath}</destFile>
              <includes>
                <include>org.eclipse.jgit.*</include>
              </includes>
              <excludes>
                <exclude>**/*Test*.*</exclude>
              </excludes>
              <append>true</append>
            </configuration>
          </execution>
        </executions>
      </plugin>
      <plugin>
        <groupId>org.apache.maven.plugins</groupId>
        <artifactId>maven-surefire-report-plugin</artifactId>
      </plugin>
    </plugins>
  </build>

  <reporting>
    <plugins>
      <plugin>
        <groupId>org.apache.maven.plugins</groupId>
        <artifactId>maven-javadoc-plugin</artifactId>
        <version>${maven-javadoc-plugin-version}</version>
        <configuration>
        </configuration>
      </plugin>
      <plugin>
        <groupId>org.apache.maven.plugins</groupId>
        <artifactId>maven-jxr-plugin</artifactId>
        <version>2.5</version>
      </plugin>
      <plugin>
        <groupId>com.github.spotbugs</groupId>
        <artifactId>spotbugs-maven-plugin</artifactId>
        <version>${spotbugs-maven-plugin-version}</version>
      </plugin>
      <plugin>
        <groupId>org.apache.maven.plugins</groupId>
        <artifactId>maven-surefire-report-plugin</artifactId>
        <version>2.19.1</version>
        <configuration>
          <aggregate>true</aggregate>
          <alwaysGenerateSurefireReport>false</alwaysGenerateSurefireReport>
          <reportsDirectories>
            <reportsDirectories>${project.build.directory}/surefire-reports</reportsDirectories>
          </reportsDirectories>
        </configuration>
      </plugin>
    </plugins>
  </reporting>

  <dependencyManagement>
    <dependencies>
      <dependency>
        <groupId>com.jcraft</groupId>
        <artifactId>jsch</artifactId>
        <version>${jsch-version}</version>
      </dependency>

      <dependency>
        <groupId>com.googlecode.javaewah</groupId>
        <artifactId>JavaEWAH</artifactId>
        <version>${javaewah-version}</version>
      </dependency>

      <dependency>
        <groupId>args4j</groupId>
        <artifactId>args4j</artifactId>
        <version>${args4j-version}</version>
      </dependency>

      <dependency>
        <groupId>junit</groupId>
        <artifactId>junit</artifactId>
        <version>${junit-version}</version>
      </dependency>

      <dependency>
        <groupId>javax.servlet</groupId>
        <artifactId>javax.servlet-api</artifactId>
        <version>${servlet-api-version}</version>
      </dependency>

      <dependency>
        <groupId>org.apache.commons</groupId>
        <artifactId>commons-compress</artifactId>
        <version>${commons-compress-version}</version>
      </dependency>

      <dependency>
        <groupId>org.eclipse.jetty</groupId>
        <artifactId>jetty-servlet</artifactId>
        <version>${jetty-version}</version>
      </dependency>

      <dependency>
        <groupId>org.osgi</groupId>
        <artifactId>org.osgi.core</artifactId>
        <version>${osgi-core-version}</version>
      </dependency>

      <dependency>
        <groupId>org.apache.httpcomponents</groupId>
        <artifactId>httpclient</artifactId>
        <version>${httpclient-version}</version>
      </dependency>

      <dependency>
        <groupId>org.slf4j</groupId>
        <artifactId>slf4j-api</artifactId>
        <version>${slf4j-version}</version>
      </dependency>

      <dependency>
        <groupId>org.slf4j</groupId>
        <artifactId>slf4j-log4j12</artifactId>
        <version>${slf4j-version}</version>
      </dependency>

      <dependency>
        <groupId>log4j</groupId>
        <artifactId>log4j</artifactId>
        <version>${log4j-version}</version>
        <exclusions>
          <exclusion>
            <groupId>javax.mail</groupId>
            <artifactId>mail</artifactId>
          </exclusion>
          <exclusion>
            <groupId>javax.jms</groupId>
            <artifactId>jms</artifactId>
          </exclusion>
          <exclusion>
            <groupId>com.sun.jdmk</groupId>
            <artifactId>jmxtools</artifactId>
          </exclusion>
          <exclusion>
            <groupId>com.sun.jmx</groupId>
            <artifactId>jmxri</artifactId>
          </exclusion>
        </exclusions>
      </dependency>

      <dependency>
        <groupId>com.google.code.gson</groupId>
        <artifactId>gson</artifactId>
        <version>${gson-version}</version>
      </dependency>
    </dependencies>
  </dependencyManagement>

  <distributionManagement>
    <repository>
      <id>repo.eclipse.org</id>
      <name>JGit Maven Repository - Releases</name>
      <url>https://repo.eclipse.org/content/repositories/jgit-releases/</url>
    </repository>
    <snapshotRepository>
      <id>repo.eclipse.org</id>
      <name>JGit Maven Repository - Snapshots</name>
      <url>https://repo.eclipse.org/content/repositories/jgit-snapshots/</url>
      <uniqueVersion>true</uniqueVersion>
    </snapshotRepository>
    <site>
      <id>jgit.website</id>
      <name>JGit Website</name>
      <url>${jgit.website.url}</url>
    </site>
  </distributionManagement>

  <profiles>
    <profile>
      <id>jgit.java8</id>
      <activation>
        <jdk>[1.8,)</jdk>
      </activation>
      <build>
        <plugins>
          <plugin>
            <groupId>org.apache.maven.plugins</groupId>
            <artifactId>maven-javadoc-plugin</artifactId>
            <configuration>
              <additionalparam>-Xdoclint:-missing</additionalparam>
            </configuration>
          </plugin>
        </plugins>
      </build>
      <reporting>
        <plugins>
          <plugin>
            <groupId>org.apache.maven.plugins</groupId>
            <artifactId>maven-javadoc-plugin</artifactId>
            <configuration>
              <additionalparam>-Xdoclint:-missing</additionalparam>
            </configuration>
          </plugin>
        </plugins>
      </reporting>
    </profile>
    <profile>
      <id>static-checks</id>
      <build>
        <plugins>
          <plugin>
            <groupId>com.github.spotbugs</groupId>
            <artifactId>spotbugs-maven-plugin</artifactId>
          </plugin>
          <plugin>
            <groupId>org.apache.maven.plugins</groupId>
            <artifactId>maven-pmd-plugin</artifactId>
          </plugin>
        </plugins>
      </build>
    </profile>
    <profile>
      <id>eclipse-sign</id>
      <build>
        <plugins>
          <plugin>
            <groupId>org.eclipse.tycho.extras</groupId>
            <artifactId>tycho-pack200a-plugin</artifactId>
            <!-- TODO remove this configuration when https://git.eclipse.org/r/#/c/16027 is available -->
            <configuration>
              <supportedProjectTypes>
                <supportedProjectType>jar</supportedProjectType>
              </supportedProjectTypes>
            </configuration>
            <executions>
              <execution>
                <id>pack200-normalize</id>
                <goals>
                  <goal>normalize</goal>
                </goals>
                <phase>verify</phase>
              </execution>
            </executions>
          </plugin>
          <plugin>
            <groupId>org.eclipse.cbi.maven.plugins</groupId>
            <artifactId>eclipse-jarsigner-plugin</artifactId>
            <executions>
              <execution>
                <id>sign</id>
                <phase>verify</phase>
                <goals>
                  <goal>sign</goal>
                </goals>
              </execution>
            </executions>
          </plugin>
          <plugin>
            <groupId>org.eclipse.tycho.extras</groupId>
            <artifactId>tycho-pack200b-plugin</artifactId>
            <!-- TODO remove this configuration when https://git.eclipse.org/r/#/c/16027 is available -->
            <configuration>
              <supportedProjectTypes>
                <supportedProjectType>jar</supportedProjectType>
              </supportedProjectTypes>
            </configuration>
            <executions>
              <execution>
                <id>pack200-pack</id>
                <goals>
                  <goal>pack</goal>
                </goals>
                <phase>verify</phase>
              </execution>
            </executions>
          </plugin>
        </plugins>
      </build>
    </profile>
    <profile>
      <id>build-server</id>
      <properties>
        <jgit.website.url>file:///home/data/httpd/download.eclipse.org/jgit/site/${project.version}/</jgit.website.url>
      </properties>
    </profile>
  </profiles>

  <modules>
    <module>org.eclipse.jgit</module>
    <module>org.eclipse.jgit.ant</module>
    <module>org.eclipse.jgit.archive</module>
    <module>org.eclipse.jgit.ui</module>
    <module>org.eclipse.jgit.http.apache</module>
    <module>org.eclipse.jgit.http.server</module>
    <module>org.eclipse.jgit.pgm</module>
    <module>org.eclipse.jgit.lfs</module>
    <module>org.eclipse.jgit.lfs.server</module>
    <module>org.eclipse.jgit.junit</module>
    <module>org.eclipse.jgit.junit.http</module>

    <module>org.eclipse.jgit.test</module>
    <module>org.eclipse.jgit.ant.test</module>
    <module>org.eclipse.jgit.http.test</module>
    <module>org.eclipse.jgit.pgm.test</module>
    <module>org.eclipse.jgit.lfs.test</module>
    <module>org.eclipse.jgit.lfs.server.test</module>
  </modules>

</project><|MERGE_RESOLUTION|>--- conflicted
+++ resolved
@@ -366,15 +366,9 @@
         </plugin>
 
         <plugin>
-<<<<<<< HEAD
-          <groupId>org.codehaus.mojo</groupId>
-          <artifactId>findbugs-maven-plugin</artifactId>
-          <version>3.0.4</version>
-=======
           <groupId>com.github.spotbugs</groupId>
           <artifactId>spotbugs-maven-plugin</artifactId>
           <version>${spotbugs-maven-plugin-version}</version>
->>>>>>> 2db49bc6
           <configuration>
             <findbugsXmlOutput>true</findbugsXmlOutput>
             <failOnError>false</failOnError>
